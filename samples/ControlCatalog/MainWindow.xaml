--- conflicted
+++ resolved
@@ -7,17 +7,8 @@
         xmlns:x="http://schemas.microsoft.com/winfx/2006/xaml"
         xmlns:vm="clr-namespace:ControlCatalog.ViewModels"
         xmlns:v="clr-namespace:ControlCatalog.Views"
-<<<<<<< HEAD
         TransparencyLevelHint="Transparent"
         x:Class="ControlCatalog.MainWindow" WindowState="{Binding WindowState, Mode=TwoWay}" Background="{x:Null}">
-=======
-        ExtendClientAreaToDecorationsHint="{Binding ExtendClientAreaEnabled}"
-        ExtendClientAreaChromeHints="{Binding ChromeHints}"
-        ExtendClientAreaTitleBarHeightHint="{Binding TitleBarHeight}"
-        TransparencyLevelHint="{Binding TransparencyLevel}"        
-        x:Name="MainWindow"
-        x:Class="ControlCatalog.MainWindow" WindowState="{Binding WindowState, Mode=TwoWay}">
->>>>>>> 70a0f004
   <NativeMenu.Menu>
     <NativeMenu>
       <NativeMenuItem Header="File">
