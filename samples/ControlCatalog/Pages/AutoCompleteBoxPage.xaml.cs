using Avalonia.Controls;
using Avalonia.LogicalTree;
using Avalonia.Markup.Xaml;
using System;
using System.Collections.Generic;
using System.Linq;
using System.Threading;
using System.Threading.Tasks;
using Avalonia.Data.Converters;
using Avalonia.Data;
using ControlCatalog.Models;

namespace ControlCatalog.Pages
{
    public class AutoCompleteBoxPage : UserControl
    {
<<<<<<< HEAD
        public class StateData
        {
            public string Name { get; private set; }
            public string Abbreviation { get; private set; }
            public string Capital { get; private set; }

            public StateData(string name, string abbreviatoin, string capital)
            {
                Name = name;
                Abbreviation = abbreviatoin;
                Capital = capital;
            }

            public override string ToString()
            {
                return Name;
            }
        }

        private static StateData[] BuildAllStates()
=======
        private StateData[] BuildAllStates()
>>>>>>> ed2a4a3d
        {
            return new StateData[]
            {
                new StateData("Alabama","AL","Montgomery"),
                new StateData("Alaska","AK","Juneau"),
                new StateData("Arizona","AZ","Phoenix"),
                new StateData("Arkansas","AR","Little Rock"),
                new StateData("California","CA","Sacramento"),
                new StateData("Colorado","CO","Denver"),
                new StateData("Connecticut","CT","Hartford"),
                new StateData("Delaware","DE","Dover"),
                new StateData("Florida","FL","Tallahassee"),
                new StateData("Georgia","GA","Atlanta"),
                new StateData("Hawaii","HI","Honolulu"),
                new StateData("Idaho","ID","Boise"),
                new StateData("Illinois","IL","Springfield"),
                new StateData("Indiana","IN","Indianapolis"),
                new StateData("Iowa","IA","Des Moines"),
                new StateData("Kansas","KS","Topeka"),
                new StateData("Kentucky","KY","Frankfort"),
                new StateData("Louisiana","LA","Baton Rouge"),
                new StateData("Maine","ME","Augusta"),
                new StateData("Maryland","MD","Annapolis"),
                new StateData("Massachusetts","MA","Boston"),
                new StateData("Michigan","MI","Lansing"),
                new StateData("Minnesota","MN","St. Paul"),
                new StateData("Mississippi","MS","Jackson"),
                new StateData("Missouri","MO","Jefferson City"),
                new StateData("Montana","MT","Helena"),
                new StateData("Nebraska","NE","Lincoln"),
                new StateData("Nevada","NV","Carson City"),
                new StateData("New Hampshire","NH","Concord"),
                new StateData("New Jersey","NJ","Trenton"),
                new StateData("New Mexico","NM","Santa Fe"),
                new StateData("New York","NY","Albany"),
                new StateData("North Carolina","NC","Raleigh"),
                new StateData("North Dakota","ND","Bismarck"),
                new StateData("Ohio","OH","Columbus"),
                new StateData("Oklahoma","OK","Oklahoma City"),
                new StateData("Oregon","OR","Salem"),
                new StateData("Pennsylvania","PA","Harrisburg"),
                new StateData("Rhode Island","RI","Providence"),
                new StateData("South Carolina","SC","Columbia"),
                new StateData("South Dakota","SD","Pierre"),
                new StateData("Tennessee","TN","Nashville"),
                new StateData("Texas","TX","Austin"),
                new StateData("Utah","UT","Salt Lake City"),
                new StateData("Vermont","VT","Montpelier"),
                new StateData("Virginia","VA","Richmond"),
                new StateData("Washington","WA","Olympia"),
                new StateData("West Virginia","WV","Charleston"),
                new StateData("Wisconsin","WI","Madison"),
                new StateData("Wyoming","WY","Cheyenne"),
            };
        }
        public StateData[] States { get; private set; }
        
        private static LinkedList<string>[] BuildAllSentences()
        {
            return new string[]
            {
                "Hello world",
                "No this is Patrick",
                "Never gonna give you up",
                "How does one patch KDE2 under FreeBSD"
            }
            .Select(x => new LinkedList<string>(x.Split(' ')))
            .ToArray();
        }
        public LinkedList<string>[] Sentences { get; private set; }

        public AutoCompleteBoxPage()
        {
            this.InitializeComponent();

            States = AutoCompleteBoxPage.BuildAllStates();
            Sentences = AutoCompleteBoxPage.BuildAllSentences();

            foreach (AutoCompleteBox box in GetAllAutoCompleteBox().Where(x => x.Name != "CustomAutocompleteBox"))
            {
                box.Items = States;
            }

            var converter = new FuncMultiValueConverter<string, string>(parts =>
            {
                return String.Format("{0} ({1})", parts.ToArray());
            });
            var binding = new MultiBinding { Converter = converter };
            binding.Bindings.Add(new Binding("Name"));
            binding.Bindings.Add(new Binding("Abbreviation"));

            var multibindingBox = this.Get<AutoCompleteBox>("MultiBindingBox");
            multibindingBox.ValueMemberBinding = binding;

            var asyncBox = this.Get<AutoCompleteBox>("AsyncBox");
            asyncBox.AsyncPopulator = PopulateAsync;

            var customAutocompleteBox = this.Get<AutoCompleteBox>("CustomAutocompleteBox");
            customAutocompleteBox.Items = Sentences.SelectMany(x => x);
            customAutocompleteBox.TextFilter = LastWordContains;
            customAutocompleteBox.TextSelector = AppendWord;
        }
        private IEnumerable<AutoCompleteBox> GetAllAutoCompleteBox()
        {
            return
                this.GetLogicalDescendants()
                    .OfType<AutoCompleteBox>();
        }

        private bool StringContains(string str, string? query)
        {
            if (query == null) return false;
            return str.IndexOf(query, StringComparison.OrdinalIgnoreCase) >= 0;
        }
        private async Task<IEnumerable<object>> PopulateAsync(string? searchText, CancellationToken cancellationToken)
        {
            await Task.Delay(TimeSpan.FromSeconds(1.5), cancellationToken);

            return
                States.Where(data => StringContains(data.Name, searchText) || StringContains(data.Capital, searchText))
                      .ToList();
        }

        private bool LastWordContains(string? searchText, string? item)
        {
            var words = searchText?.Split(' ') ?? Array.Empty<string>();
            var options = Sentences.Select(x => x.First)
                .ToArray<LinkedListNode<string>?>();
            for (var i = 0; i < words.Length; ++i)
            {
                var word = words[i];
                for (var j = 0; word is { } && j < options.Length; ++j)
                {
                    if (options[i] is { } option)
                    {
                        if (i == words.Length - 1)
                        {
                            options[j] = option.Value.ToLower().Contains(word.ToLower()) ? option : null;
                        }
                        else
                        {
                            options[j] = option.Value.Equals(word, StringComparison.InvariantCultureIgnoreCase) ? option.Next : null;
                        }
                    }
                }
            }

            return options.Any(x => x != null && x.Value == item);
        }
        private string AppendWord(string? text, string? item)
        {
            if (item is { })
            {
                string[] parts = text?.Split(' ') ?? Array.Empty<string>();
                if (parts.Length == 0)
                    return item;

                parts[parts.Length - 1] = item;
                return string.Join(" ", parts);
            }
            return string.Empty;
        }

        private void InitializeComponent()
        {
            AvaloniaXamlLoader.Load(this);
        }
    }
}<|MERGE_RESOLUTION|>--- conflicted
+++ resolved
@@ -14,7 +14,6 @@
 {
     public class AutoCompleteBoxPage : UserControl
     {
-<<<<<<< HEAD
         public class StateData
         {
             public string Name { get; private set; }
@@ -35,9 +34,6 @@
         }
 
         private static StateData[] BuildAllStates()
-=======
-        private StateData[] BuildAllStates()
->>>>>>> ed2a4a3d
         {
             return new StateData[]
             {
