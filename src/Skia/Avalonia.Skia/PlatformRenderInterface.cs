--- conflicted
+++ resolved
@@ -31,23 +31,8 @@
             }
 
             var gl = AvaloniaLocator.Current.GetService<IWindowingPlatformGlFeature>();
-<<<<<<< HEAD
             if (gl != null) 
                 _skiaGpu = new GlSkiaGpu(gl);
-=======
-            if (gl != null)
-            {
-                var display = gl.ImmediateContext.Display;
-                gl.ImmediateContext.MakeCurrent();
-                using (var iface = display.Type == GlDisplayType.OpenGL2
-                    ? GRGlInterface.AssembleGlInterface((_, proc) => display.GlInterface.GetProcAddress(proc))
-                    : GRGlInterface.AssembleGlesInterface((_, proc) => display.GlInterface.GetProcAddress(proc)))
-                {
-                    GrContext = GRContext.Create(GRBackend.OpenGL, iface);
-                }
-                display.ClearContext();
-            }
->>>>>>> 57586bd4
         }
 
         /// <inheritdoc />
