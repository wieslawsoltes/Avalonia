--- conflicted
+++ resolved
@@ -3,11 +3,13 @@
 using System.Collections;
 using System.Collections.Generic;
 using System.Collections.Specialized;
+using System.ComponentModel;
 using System.Linq;
 using System.Reactive.Linq;
 using Avalonia.Collections;
 using Avalonia.Controls.Generators;
 using Avalonia.Controls.Primitives;
+using Avalonia.Controls.Utils;
 using Avalonia.Data;
 using Avalonia.Input;
 using Avalonia.Input.Platform;
@@ -824,11 +826,7 @@
         /// </summary>
         /// <param name="container">The container.</param>
         /// <param name="selected">Whether the control is selected</param>
-<<<<<<< HEAD
-        private static void MarkContainerSelected(IControl container, bool selected)
-=======
         private void MarkContainerSelected(Control container, bool selected)
->>>>>>> 2f3c5ef9
         {
             if (container == null)
             {
