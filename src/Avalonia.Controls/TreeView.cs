--- conflicted
+++ resolved
@@ -1,11 +1,8 @@
 // Copyright (c) The Avalonia Project. All rights reserved.
 // Licensed under the MIT license. See licence.md file in the project root for full license information.
 
-<<<<<<< HEAD
 using System;
 using System.Collections.Generic;
-=======
->>>>>>> f9f68a2d
 using System.Linq;
 using Avalonia.Controls.Generators;
 using Avalonia.Controls.Primitives;
