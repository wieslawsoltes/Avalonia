--- conflicted
+++ resolved
@@ -139,7 +139,7 @@
 
         private static void Attach(Visual visual, Control adorner)
         {
-            var layer = GetAdornerLayer(visual);
+            var layer = AdornerLayer.GetAdornerLayer(visual);
             AddVisualAdorner(visual, adorner, layer);
             visual.SetValue(s_savedAdornerLayerProperty, layer);
         }
@@ -158,8 +158,8 @@
                 return;
             }
 
-            SetAdornedElement(adorner, visual);
-            SetIsClipEnabled(adorner, false);
+            AdornerLayer.SetAdornedElement(adorner, visual);
+            AdornerLayer.SetIsClipEnabled(adorner, false);
 
             ((ISetLogicalParent) adorner).SetParent(visual);
             layer.Children.Add(adorner);
@@ -232,11 +232,7 @@
             layer?.UpdateAdornedElement(adorner, adorned);
         }
 
-<<<<<<< HEAD
-        private static void UpdateClip(IControl control, TransformedBounds bounds, bool isEnabled)
-=======
         private void UpdateClip(Control control, TransformedBounds bounds, bool isEnabled)
->>>>>>> 2f3c5ef9
         {
             if (!isEnabled)
             {
