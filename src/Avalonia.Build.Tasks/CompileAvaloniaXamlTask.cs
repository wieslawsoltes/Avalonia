--- conflicted
+++ resolved
@@ -36,14 +36,8 @@
 
             var res = XamlCompilerTaskExecutor.Compile(BuildEngine, input,
                 File.ReadAllLines(ReferencesFilePath).Where(l => !string.IsNullOrWhiteSpace(l)).ToArray(),
-<<<<<<< HEAD
                 ProjectDirectory, OutputPath, VerifyIl, DefaultCompileBindings, outputImportance,
-                (SignAssembly && !DelaySign) ? AssemblyOriginatorKeyFile : null,
-                EnableComInteropPatching, SkipXamlCompilation, DebuggerLaunch);
-=======
-                ProjectDirectory, OutputPath, VerifyIl, outputImportance,
                 (SignAssembly && !DelaySign) ? AssemblyOriginatorKeyFile : null, SkipXamlCompilation, DebuggerLaunch);
->>>>>>> 379e2b56
             if (!res.Success)
                 return false;
             if (!res.WrittenFile)
@@ -77,13 +71,9 @@
         public string OutputPath { get; set; }
 
         public bool VerifyIl { get; set; }
-<<<<<<< HEAD
 
         public bool DefaultCompileBindings { get; set; }
         
-        public bool EnableComInteropPatching { get; set; }
-=======
->>>>>>> 379e2b56
         public bool SkipXamlCompilation { get; set; }
         
         public string AssemblyOriginatorKeyFile { get; set; }
