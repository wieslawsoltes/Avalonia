@clr-namespace Avalonia.Native.Interop
@clr-access internal
@clr-map bool int
@cpp-preamble @@
#include "com.h"
#include "stddef.h"
@@

enum AvnKey
{
    AvnKeyNone = 0,
    AvnKeyCancel = 1,
    AvnKeyBack = 2,
    AvnKeyTab = 3,
    AvnKeyLineFeed = 4,
    AvnKeyClear = 5,
    AvnKeyReturn = 6,
    AvnKeyEnter = 6,
    AvnKeyPause = 7,
    AvnKeyCapsLock = 8,
    AvnKeyCapital = 8,
    AvnKeyHangulMode = 9,
    AvnKeyKanaMode = 9,
    AvnKeyJunjaMode = 10,
    AvnKeyFinalMode = 11,
    AvnKeyKanjiMode = 12,
    HanjaMode = 12,
    Escape = 13,
    ImeConvert = 14,
    ImeNonConvert = 15,
    ImeAccept = 16,
    ImeModeChange = 17,
    Space = 18,
    PageUp = 19,
    Prior = 19,
    PageDown = 20,
    Next = 20,
    End = 21,
    Home = 22,
    Left = 23,
    Up = 24,
    Right = 25,
    Down = 26,
    Select = 27,
    Print = 28,
    Execute = 29,
    Snapshot = 30,
    PrintScreen = 30,
    Insert = 31,
    Delete = 32,
    Help = 33,
    D0 = 34,
    D1 = 35,
    D2 = 36,
    D3 = 37,
    D4 = 38,
    D5 = 39,
    D6 = 40,
    D7 = 41,
    D8 = 42,
    D9 = 43,
    A = 44,
    B = 45,
    C = 46,
    D = 47,
    E = 48,
    F = 49,
    G = 50,
    H = 51,
    I = 52,
    J = 53,
    AvnKeyK = 54,
    L = 55,
    M = 56,
    N = 57,
    O = 58,
    P = 59,
    Q = 60,
    R = 61,
    S = 62,
    T = 63,
    U = 64,
    V = 65,
    W = 66,
    X = 67,
    Y = 68,
    Z = 69,
    LWin = 70,
    RWin = 71,
    Apps = 72,
    Sleep = 73,
    NumPad0 = 74,
    NumPad1 = 75,
    NumPad2 = 76,
    NumPad3 = 77,
    NumPad4 = 78,
    NumPad5 = 79,
    NumPad6 = 80,
    NumPad7 = 81,
    NumPad8 = 82,
    NumPad9 = 83,
    Multiply = 84,
    Add = 85,
    Separator = 86,
    Subtract = 87,
    Decimal = 88,
    Divide = 89,
    F1 = 90,
    F2 = 91,
    F3 = 92,
    F4 = 93,
    F5 = 94,
    F6 = 95,
    F7 = 96,
    F8 = 97,
    F9 = 98,
    F10 = 99,
    F11 = 100,
    F12 = 101,
    F13 = 102,
    F14 = 103,
    F15 = 104,
    F16 = 105,
    F17 = 106,
    F18 = 107,
    F19 = 108,
    F20 = 109,
    F21 = 110,
    F22 = 111,
    F23 = 112,
    F24 = 113,
    NumLock = 114,
    Scroll = 115,
    LeftShift = 116,
    RightShift = 117,
    LeftCtrl = 118,
    RightCtrl = 119,
    LeftAlt = 120,
    RightAlt = 121,
    BrowserBack = 122,
    BrowserForward = 123,
    BrowserRefresh = 124,
    BrowserStop = 125,
    BrowserSearch = 126,
    BrowserFavorites = 127,
    BrowserHome = 128,
    VolumeMute = 129,
    VolumeDown = 130,
    VolumeUp = 131,
    MediaNextTrack = 132,
    MediaPreviousTrack = 133,
    MediaStop = 134,
    MediaPlayPause = 135,
    LaunchMail = 136,
    SelectMedia = 137,
    LaunchApplication1 = 138,
    LaunchApplication2 = 139,
    OemSemicolon = 140,
    Oem1 = 140,
    OemPlus = 141,
    OemComma = 142,
    OemMinus = 143,
    OemPeriod = 144,
    OemQuestion = 145,
    Oem2 = 145,
    OemTilde = 146,
    Oem3 = 146,
    AbntC1 = 147,
    AbntC2 = 148,
    OemOpenBrackets = 149,
    Oem4 = 149,
    OemPipe = 150,
    Oem5 = 150,
    OemCloseBrackets = 151,
    Oem6 = 151,
    OemQuotes = 152,
    Oem7 = 152,
    Oem8 = 153,
    OemBackslash = 154,
    Oem102 = 154,
    ImeProcessed = 155,
    System = 156,
    OemAttn = 157,
    DbeAlphanumeric = 157,
    OemFinish = 158,
    DbeKatakana = 158,
    DbeHiragana = 159,
    OemCopy = 159,
    DbeSbcsChar = 160,
    OemAuto = 160,
    DbeDbcsChar = 161,
    OemEnlw = 161,
    OemBackTab = 162,
    DbeRoman = 162,
    DbeNoRoman = 163,
    Attn = 163,
    CrSel = 164,
    DbeEnterWordRegisterMode = 164,
    ExSel = 165,
    DbeEnterImeConfigureMode = 165,
    EraseEof = 166,
    DbeFlushString = 166,
    Play = 167,
    DbeCodeInput = 167,
    DbeNoCodeInput = 168,
    Zoom = 168,
    NoName = 169,
    DbeDetermineString = 169,
    DbeEnterDialogConversionMode = 170,
    Pa1 = 170,
    OemClear = 171,
    DeadCharProcessed = 172,
};

enum SystemDecorations {
    SystemDecorationsNone = 0,
    SystemDecorationsBorderOnly = 1,
    SystemDecorationsFull = 2,
}

enum AvnAutomationProperty
{
    AutomationPeer_BoundingRectangle,
    AutomationPeer_ClassName,
    AutomationPeer_Name,
    RangeValueProvider_Value,
}

struct AvnSize
{
    double Width, Height;
}

struct AvnPixelSize
{
    int Width, Height;
}

struct AvnRect
{
    double X, Y, Width, Height;
}

struct AvnVector
{
    double X, Y;
}

struct AvnPoint
{
    double X, Y;
}

struct AvnScreen
{
    AvnRect Bounds;
    AvnRect WorkingArea;
    float PixelDensity;
    bool Primary;
}

enum AvnPixelFormat
{
    kAvnRgb565,
    kAvnRgba8888,
    kAvnBgra8888
}

struct AvnFramebuffer
{
    void* Data;
    int Width;
    int Height;
    int Stride;
    AvnVector Dpi;
    AvnPixelFormat PixelFormat;
}

struct AvnColor
{
    byte Alpha;
    byte Red;
    byte Green;
    byte Blue;
}

enum AvnRawMouseEventType
{
    LeaveWindow,
    LeftButtonDown,
    LeftButtonUp,
    RightButtonDown,
    RightButtonUp,
    MiddleButtonDown,
    MiddleButtonUp,
    XButton1Down,
    XButton1Up,
    XButton2Down,
    XButton2Up,
    Move,
    Wheel,
    NonClientLeftButtonDown,
    TouchBegin,
    TouchUpdate,
    TouchEnd,
    TouchCancel
}

enum AvnRawKeyEventType
{
    KeyDown,
    KeyUp
}

enum AvnInputModifiers
{
    AvnInputModifiersNone = 0,
    Alt = 1,
    Control = 2,
    Shift = 4,
    Windows = 8,
    LeftMouseButton = 16,
    RightMouseButton = 32,
    MiddleMouseButton = 64,
    XButton1MouseButton = 128,
    XButton2MouseButton = 256
}

[class-enum]
enum AvnDragDropEffects
{
    None = 0,
    Copy = 1,
    Move = 2,
    Link = 4,
}

[class-enum]
enum AvnDragEventType
{
    Enter,
    Over,
    Leave,
    Drop
}

enum AvnWindowState
{
    Normal,
    Minimized,
    Maximized,
    FullScreen,
}

enum AvnStandardCursorType
{
    CursorArrow,
    CursorIbeam,
    CursorWait,
    CursorCross,
    CursorUpArrow,
    CursorSizeWestEast,
    CursorSizeNorthSouth,
    CursorSizeAll,
    CursorNo,
    CursorHand,
    CursorAppStarting,
    CursorHelp,
    CursorTopSide,
    CursorBottomSize,
    CursorLeftSide,
    CursorRightSide,
    CursorTopLeftCorner,
    CursorTopRightCorner,
    CursorBottomLeftCorner,
    CursorBottomRightCorner,
    CursorDragMove,
    CursorDragCopy,
    CursorDragLink,
    CursorNone
}

enum AvnWindowEdge
{
    WindowEdgeNorthWest,
    WindowEdgeNorth,
    WindowEdgeNorthEast,
    WindowEdgeWest,
    WindowEdgeEast,
    WindowEdgeSouthWest,
    WindowEdgeSouth,
    WindowEdgeSouthEast
}

enum AvnMenuItemToggleType
{
    None,
    CheckMark,
    Radio
}

enum AvnExtendClientAreaChromeHints
{
    AvnNoChrome = 0,
    AvnSystemChrome = 0x01,
    AvnPreferSystemChrome = 0x02,
    AvnOSXThickTitleBar = 0x08,
    AvnDefaultChrome = AvnPreferSystemChrome,
}

<<<<<<< HEAD
enum AvnAutomationControlType
{
    AutomationButton,
    AutomationCalendar,
    AutomationCheckBox,
    AutomationComboBox,
    AutomationComboBoxItem,
    AutomationEdit,
    AutomationHyperlink,
    AutomationImage,
    AutomationListItem,
    AutomationList,
    AutomationMenu,
    AutomationMenuBar,
    AutomationMenuItem,
    AutomationProgressBar,
    AutomationRadioButton,
    AutomationScrollBar,
    AutomationSlider,
    AutomationSpinner,
    AutomationStatusBar,
    AutomationTab,
    AutomationTabItem,
    AutomationText,
    AutomationToolBar,
    AutomationToolTip,
    AutomationTree,
    AutomationTreeItem,
    AutomationCustom,
    AutomationGroup,
    AutomationThumb,
    AutomationDataGrid,
    AutomationDataItem,
    AutomationDocument,
    AutomationSplitButton,
    AutomationWindow,
    AutomationPane,
    AutomationHeader,
    AutomationHeaderItem,
    AutomationTable,
    AutomationTitleBar,
    AutomationSeparator,
=======
enum AvnPlatformResizeReason
{
    ResizeUnspecified,
    ResizeUser,
    ResizeApplication,
    ResizeLayout,
    ResizeDpiChange,
>>>>>>> ed06ce56
}

[uuid(809c652e-7396-11d2-9771-00a0c9b4d50c)]
interface IAvaloniaNativeFactory : IUnknown
{
     HRESULT Initialize(IAvnGCHandleDeallocatorCallback* deallocator, IAvnApplicationEvents* appCb);
     IAvnMacOptions* GetMacOptions();
     HRESULT CreateWindow(IAvnWindowEvents* cb, IAvnGlContext* gl, IAvnWindow** ppv);
     HRESULT CreatePopup(IAvnWindowEvents* cb, IAvnGlContext* gl, IAvnPopup** ppv);
     HRESULT CreatePlatformThreadingInterface(IAvnPlatformThreadingInterface** ppv);
     HRESULT CreateSystemDialogs(IAvnSystemDialogs** ppv);
     HRESULT CreateScreens(IAvnScreens** ppv);
     HRESULT CreateClipboard(IAvnClipboard** ppv);
     HRESULT CreateDndClipboard(IAvnClipboard** ppv);
     HRESULT CreateCursorFactory(IAvnCursorFactory** ppv);
     HRESULT ObtainGlDisplay(IAvnGlDisplay** ppv);
     HRESULT SetAppMenu(IAvnMenu* menu);
     HRESULT CreateMenu(IAvnMenuEvents* cb, IAvnMenu** ppv);
     HRESULT CreateMenuItem(IAvnMenuItem** ppv);
     HRESULT CreateMenuItemSeparator(IAvnMenuItem** ppv);
     HRESULT CreateAutomationNode(IAvnAutomationPeer* peer, IAvnAutomationNode** ppv);
}

[uuid(233e094f-9b9f-44a3-9a6e-6948bbdd9fb1)]
interface IAvnString : IUnknown
{
     HRESULT Pointer(void**retOut);
     HRESULT Length(int*ret);
}

[uuid(e5aca675-02b7-4129-aa79-d6e417210bda)]
interface IAvnWindowBase : IUnknown
{
     HRESULT Show(bool activate, bool isDialog);
     HRESULT Hide();
     HRESULT Close();
     HRESULT Activate();
     HRESULT GetClientSize(AvnSize*ret);
     HRESULT GetFrameSize(AvnSize*ret);
     HRESULT GetScaling(double*ret);
     HRESULT SetMinMaxSize(AvnSize minSize, AvnSize maxSize);
     HRESULT Resize(double width, double height, AvnPlatformResizeReason reason);
     HRESULT Invalidate(AvnRect rect);
     HRESULT BeginMoveDrag();
     HRESULT BeginResizeDrag(AvnWindowEdge edge);
     HRESULT GetPosition(AvnPoint*ret);
     HRESULT SetPosition(AvnPoint point);
     HRESULT PointToClient(AvnPoint point, AvnPoint*ret);
     HRESULT PointToScreen(AvnPoint point, AvnPoint*ret);
     HRESULT ThreadSafeSetSwRenderedFrame(AvnFramebuffer* fb, IUnknown* dispose);
     HRESULT SetTopMost(bool value);
     HRESULT SetCursor(IAvnCursor* cursor);
     HRESULT CreateGlRenderTarget(IAvnGlSurfaceRenderTarget** ret);
     HRESULT SetMainMenu(IAvnMenu* menu);
     HRESULT ObtainNSWindowHandle([intptr]void** retOut);
     HRESULT ObtainNSWindowHandleRetained([intptr]void** retOut);
     HRESULT ObtainNSViewHandle([intptr]void** retOut);
     HRESULT ObtainNSViewHandleRetained([intptr]void** retOut);
     HRESULT CreateNativeControlHost(IAvnNativeControlHost** retOut);
     HRESULT BeginDragAndDropOperation(AvnDragDropEffects effects, AvnPoint point,
                                              IAvnClipboard* clipboard, IAvnDndResultCallback* cb, [intptr]void* sourceHandle);
     HRESULT SetBlurEnabled(bool enable);
}

[uuid(83e588f3-6981-4e48-9ea0-e1e569f79a91), cpp-virtual-inherits]
interface IAvnPopup : IAvnWindowBase
{
    
}

[uuid(cab661de-49d6-4ead-b59c-eac9b2b6c28d), cpp-virtual-inherits]
interface IAvnWindow : IAvnWindowBase
{
     HRESULT SetEnabled(bool enable);
     HRESULT SetParent(IAvnWindow* parent);
     HRESULT SetCanResize(bool value);
     HRESULT SetDecorations(SystemDecorations value);
     HRESULT SetTitle(char* utf8Title);
     HRESULT SetTitleBarColor(AvnColor color);
     HRESULT SetWindowState(AvnWindowState state);
     HRESULT GetWindowState(AvnWindowState*ret);
     HRESULT TakeFocusFromChildren();
     HRESULT SetExtendClientArea(bool enable);
     HRESULT SetExtendClientAreaHints(AvnExtendClientAreaChromeHints hints);
     HRESULT GetExtendTitleBarHeight(double*ret);
     HRESULT SetExtendTitleBarHeight(double value);
}

[uuid(939b6599-40a8-4710-a4c8-5d72d8f174fb)]
interface IAvnWindowBaseEvents : IUnknown
{
     HRESULT Paint();
     void Closed();
     void Activated();
     void Deactivated();
     void Resized([const] AvnSize& size, AvnPlatformResizeReason reason);
     void PositionChanged(AvnPoint position);
     void RawMouseEvent(AvnRawMouseEventType type,
                                uint timeStamp,
                                AvnInputModifiers modifiers,
                                AvnPoint point,
                                AvnVector delta);
     bool RawKeyEvent(AvnRawKeyEventType type, uint timeStamp, AvnInputModifiers modifiers, uint key);
     bool RawTextInputEvent(uint timeStamp, [const] char* text);
     void ScalingChanged(double scaling);
     void RunRenderPriorityJobs();
     void LostFocus();
     AvnDragDropEffects DragEvent(AvnDragEventType type, AvnPoint position,
                                         AvnInputModifiers modifiers, AvnDragDropEffects effects,
                                         IAvnClipboard* clipboard, [intptr]void* dataObjectHandle);
     IAvnAutomationPeer* AutomationStarted(IAvnAutomationNode* node);
}

[uuid(1ae178ee-1fcc-447f-b6dd-b7bb727f934c)]
interface IAvnWindowEvents : IAvnWindowBaseEvents
{
    /**
     * Closing Event
     * Called when the user presses the OS window close button.
     * return true to allow the close, return false to prevent close.
     */
     bool Closing();
    
     void WindowStateChanged(AvnWindowState state);
    
     void GotInputWhenDisabled();
}

[uuid(e34ae0f8-18b4-48a3-b09d-2e6b19a3cf5e)]
interface IAvnMacOptions : IUnknown
{
     HRESULT SetShowInDock(int show);
     HRESULT SetApplicationTitle(char* utf8string);
     HRESULT SetDisableDefaultApplicationMenuItems(bool enabled);
}

[uuid(04c1b049-1f43-418a-9159-cae627ec1367)]
interface IAvnActionCallback : IUnknown
{
     void Run();
}

[uuid(6df4d2db-0b80-4f59-ad88-0baa5e21eb14)]
interface IAvnSignaledCallback : IUnknown
{
     void Signaled(int priority, bool priorityContainsMeaningfulValue);
}

[uuid(97330f88-c22b-4a8e-a130-201520091b01)]
interface IAvnLoopCancellation : IUnknown
{
     void Cancel();
}

[uuid(fbc06f3d-7860-42df-83fd-53c4b02dd9c3)]
interface IAvnPlatformThreadingInterface : IUnknown
{
     bool GetCurrentThreadIsLoopThread();
     void SetSignaledCallback(IAvnSignaledCallback* cb);
     IAvnLoopCancellation* CreateLoopCancellation();
     HRESULT RunLoop(IAvnLoopCancellation* cancel);
    // Can't pass int* to sharpgentools for some reason
     void Signal(int priority);
     IUnknown* StartTimer(int priority, int ms, IAvnActionCallback* callback);
}

[uuid(6c621a6e-e4c1-4ae3-9749-83eeeffa09b6)]
interface IAvnSystemDialogEvents : IUnknown
{
     void OnCompleted(int numResults, void* ptrFirstResult);
}

[uuid(4d7a47db-a944-4061-abe7-62cb6aa0ffd5)]
interface IAvnSystemDialogs : IUnknown
{
     void SelectFolderDialog(IAvnWindow* parentWindowHandle,
                                     IAvnSystemDialogEvents* events,
                                     [const] char* title,
                                     [const] char* initialPath);
    
     void OpenFileDialog(IAvnWindow* parentWindowHandle,
                                 IAvnSystemDialogEvents* events,
                                 bool allowMultiple,
                                 [const] char* title,
                                 [const] char* initialDirectory,
                                 [const] char* initialFile,
                                 [const] char* filters);
    
     void SaveFileDialog(IAvnWindow* parentWindowHandle,
                                 IAvnSystemDialogEvents* events,
                                 [const] char* title,
                                 [const] char* initialDirectory,
                                 [const] char* initialFile,
                                 [const] char* filters);
}

[uuid(9a52bc7a-d8c7-4230-8d34-704a0b70a933)]
interface IAvnScreens : IUnknown
{
     HRESULT GetScreenCount(int* ret);
     HRESULT GetScreen(int index, AvnScreen* ret);
}

[uuid(792b1bd4-76cc-46ea-bfd0-9d642154b1b3)]
interface IAvnClipboard : IUnknown
{
     HRESULT GetText(char* type, IAvnString**ppv);
     HRESULT SetText(char* type, char* utf8Text);
     HRESULT ObtainFormats(IAvnStringArray**ppv);
     HRESULT GetStrings(char* type, IAvnStringArray**ppv);
     HRESULT SetBytes(char* type, void* utf8Text, int len);
     HRESULT GetBytes(char* type, IAvnString**ppv);
    
     HRESULT Clear();
}

[uuid(3f998545-f027-4d4d-bd2a-1a80926d984e)]
interface IAvnCursor : IUnknown
{
}

[uuid(51ecfb12-c427-4757-a2c9-1596bfce53ef)]
interface IAvnCursorFactory : IUnknown
{
     HRESULT GetCursor(AvnStandardCursorType cursorType, IAvnCursor** retOut);
     HRESULT CreateCustomCursor (void* bitmapData, size_t length, AvnPixelSize hotPixel, IAvnCursor** retOut);
}

[uuid(60452465-8616-40af-bc00-042e69828ce7)]
interface IAvnGlDisplay : IUnknown
{
     HRESULT CreateContext(IAvnGlContext* share, IAvnGlContext**ppv);
     void LegacyClearCurrentContext();
     HRESULT WrapContext([intptr]void* native, IAvnGlContext**ppv);
     [intptr]void* GetProcAddress(char* proc);
}

[uuid(78c5711e-2a98-40d2-bac4-0cc9a49dc4f3)]
interface IAvnGlContext : IUnknown
{
     HRESULT MakeCurrent(IUnknown** ppv);
     HRESULT LegacyMakeCurrent();
     int GetSampleCount();
     int GetStencilSize();
     [intptr]void* GetNativeHandle();
}

[uuid(931062d2-5bc8-4062-8588-83dd8deb99c2)]
interface IAvnGlSurfaceRenderTarget : IUnknown
{
     HRESULT BeginDrawing(IAvnGlSurfaceRenderingSession** ret);
}

[uuid(e625b406-f04c-484e-946a-4abd2c6015ad)]
interface IAvnGlSurfaceRenderingSession : IUnknown
{
     HRESULT GetPixelSize(AvnPixelSize* ret);
     HRESULT GetScaling(double* ret);
}

[uuid(a7724dc1-cf6b-4fa8-9d23-228bf2593edc)]
interface IAvnMenu : IUnknown
{
     HRESULT InsertItem(int index, IAvnMenuItem* item);
     HRESULT RemoveItem(IAvnMenuItem* item);
     HRESULT SetTitle(char* utf8String);
     HRESULT Clear();
}

[uuid(59e0586d-bd1c-4b85-9882-80d448b0fed9)]
interface IAvnPredicateCallback : IUnknown
{
     bool Evaluate();
}

[uuid(f890219a-1720-4cd5-9a26-cd95fccbf53c)]
interface IAvnMenuItem : IUnknown
{
     HRESULT SetSubMenu(IAvnMenu* menu);
     HRESULT SetTitle(char* utf8String);
     HRESULT SetGesture(AvnKey key, AvnInputModifiers modifiers);
     HRESULT SetAction(IAvnPredicateCallback* predicate, IAvnActionCallback* callback);
     HRESULT SetIsChecked(bool isChecked);
     HRESULT SetToggleType(AvnMenuItemToggleType toggleType);
     HRESULT SetIcon(void* data, size_t length);
}

[uuid(0af7df53-7632-42f4-a650-0992c361b477)]
interface IAvnMenuEvents : IUnknown
{
     void NeedsUpdate();
     void Opening();
     void Closed();
}

[uuid(5142bb41-66ab-49e7-bb37-cd079c000f27)]
interface IAvnStringArray : IUnknown
{
     uint GetCount();
     HRESULT Get(uint index, IAvnString**ppv);
}

[uuid(a13d2382-3b3a-4d1c-9b27-8f34653d3f01)]
interface IAvnDndResultCallback : IUnknown
{
     void OnDragAndDropComplete(AvnDragDropEffects effecct);
}

[uuid(f07c608e-52e9-422d-836e-c70f6e9b80f5)]
interface IAvnGCHandleDeallocatorCallback : IUnknown
{
     void FreeGCHandle([intptr]void* handle);
}

[uuid(91c7f677-f26b-4ff3-93cc-cf15aa966ffa)]
interface IAvnNativeControlHost : IUnknown
{
     HRESULT CreateDefaultChild([intptr]void* parent, [intptr]void** retOut);
     IAvnNativeControlHostTopLevelAttachment* CreateAttachment();
     void DestroyDefaultChild([intptr]void* child);
}

[uuid(14a9e164-1aae-4271-bb78-7b5230999b52)]
interface IAvnNativeControlHostTopLevelAttachment : IUnknown
{
     [intptr]void* GetParentHandle();
     HRESULT InitializeWithChildHandle([intptr]void* child);
     HRESULT AttachTo(IAvnNativeControlHost* host);
     void ShowInBounds(float x, float y, float width, float height);
     void HideWithSize(float width, float height);
     void ReleaseChild();
}

[uuid(6575b5af-f27a-4609-866c-f1f014c20f79)]
interface IAvnApplicationEvents : IUnknown
{
     void FilesOpened (IAvnStringArray* urls);
<<<<<<< HEAD
}

[uuid(b87016f3-7eec-41de-b385-07844c268dc4)]
interface IAvnAutomationPeer : IUnknown
{
     IAvnAutomationNode* GetNode();
     IAvnString* GetAcceleratorKey();
     IAvnString* GetAccessKey();
     AvnAutomationControlType GetAutomationControlType();
     IAvnString* GetAutomationId();
     AvnRect GetBoundingRectangle();
     IAvnAutomationPeerArray* GetChildren();
     IAvnString* GetClassName();
     IAvnAutomationPeer* GetLabeledBy();
     IAvnString* GetName();
     IAvnAutomationPeer* GetParent();
     bool HasKeyboardFocus();
     bool IsContentElement();
     bool IsControlElement();
     bool IsEnabled();
     bool IsKeyboardFocusable();
     void SetFocus();
     bool ShowContextMenu();

     IAvnAutomationPeer* GetRootPeer();
     
     bool IsRootProvider();
     IAvnAutomationPeer* RootProvider_GetFocus();
     IAvnAutomationPeer* RootProvider_GetPeerFromPoint(AvnPoint point);
     
     bool IsExpandCollapseProvider();
     bool ExpandCollapseProvider_GetIsExpanded();
     bool ExpandCollapseProvider_GetShowsMenu();
     void ExpandCollapseProvider_Expand();
     void ExpandCollapseProvider_Collapse();
     
     bool IsInvokeProvider();
     void InvokeProvider_Invoke();
     
     bool IsRangeValueProvider();
     double RangeValueProvider_GetValue();
     double RangeValueProvider_GetMinimum();
     double RangeValueProvider_GetMaximum();
     double RangeValueProvider_GetSmallChange();
     double RangeValueProvider_GetLargeChange();
     void RangeValueProvider_SetValue(double value);
     
     bool IsToggleProvider();
     int ToggleProvider_GetToggleState();
     void ToggleProvider_Toggle();
     
     bool IsValueProvider();
     IAvnString* ValueProvider_GetValue();
     void ValueProvider_SetValue(char* value);
}

[uuid(b00af5da-78af-4b33-bfff-4ce13a6239a9)]
interface IAvnAutomationPeerArray : IUnknown
{
     uint GetCount();
     HRESULT Get(uint index, IAvnAutomationPeer**ppv);
}

[uuid(004dc40b-e435-49dc-bac5-6272ee35382a)]
interface IAvnAutomationNode : IUnknown
{
    void ChildrenChanged();
    void PropertyChanged(AvnAutomationProperty property);
    void FocusChanged(IAvnAutomationPeer* peer);
=======
     bool TryShutdown();
>>>>>>> ed06ce56
}<|MERGE_RESOLUTION|>--- conflicted
+++ resolved
@@ -408,7 +408,15 @@
     AvnDefaultChrome = AvnPreferSystemChrome,
 }
 
-<<<<<<< HEAD
+enum AvnPlatformResizeReason
+{
+    ResizeUnspecified,
+    ResizeUser,
+    ResizeApplication,
+    ResizeLayout,
+    ResizeDpiChange,
+}
+
 enum AvnAutomationControlType
 {
     AutomationButton,
@@ -451,15 +459,6 @@
     AutomationTable,
     AutomationTitleBar,
     AutomationSeparator,
-=======
-enum AvnPlatformResizeReason
-{
-    ResizeUnspecified,
-    ResizeUser,
-    ResizeApplication,
-    ResizeLayout,
-    ResizeDpiChange,
->>>>>>> ed06ce56
 }
 
 [uuid(809c652e-7396-11d2-9771-00a0c9b4d50c)]
@@ -797,7 +796,7 @@
 interface IAvnApplicationEvents : IUnknown
 {
      void FilesOpened (IAvnStringArray* urls);
-<<<<<<< HEAD
+     bool TryShutdown();
 }
 
 [uuid(b87016f3-7eec-41de-b385-07844c268dc4)]
@@ -867,7 +866,4 @@
     void ChildrenChanged();
     void PropertyChanged(AvnAutomationProperty property);
     void FocusChanged(IAvnAutomationPeer* peer);
-=======
-     bool TryShutdown();
->>>>>>> ed06ce56
 }