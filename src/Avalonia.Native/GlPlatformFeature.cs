﻿using System;
using Avalonia.OpenGL;
using Avalonia.Native.Interop;
using System.Drawing;
using System.Reactive.Disposables;
using Avalonia.Threading;

namespace Avalonia.Native
{
    class GlPlatformFeature : IWindowingPlatformGlFeature
    {
<<<<<<< HEAD
        private GlContext _immediateContext;
        public GlPlatformFeature(IAvnGlFeature feature)
        {
            Display = new GlDisplay(feature.ObtainDisplay());
            _immediateContext = new GlContext(Display, feature.ObtainImmediateContext());
        }

        public GlDisplay Display { get; }
        IGlDisplay IWindowingPlatformGlFeature.Display => Display;

        public IGlContext CreateContext()
        {
            if (_immediateContext != null)
            {
                var rv = _immediateContext;
                _immediateContext = null;
                return rv;
            }

            throw new PlatformNotSupportedException(
                "OSX backend haven't switched to the new model yet, so there are no custom contexts, sorry");
        }
=======
        public GlPlatformFeature(IAvnGlDisplay display)
        {
            var immediate = display.CreateContext(null);
            var deferred = display.CreateContext(immediate);
            GlDisplay = new GlDisplay(display, immediate.SampleCount, immediate.StencilSize);
            
            ImmediateContext = new GlContext(Display, immediate);
            DeferredContext = new GlContext(Display, deferred);
        }

        public IGlContext ImmediateContext { get; }
        internal GlContext DeferredContext { get; }
        internal GlDisplay GlDisplay;
        public GlDisplay Display => GlDisplay;
>>>>>>> 57586bd4
    }

    class GlDisplay : IGlDisplay
    {
        private readonly IAvnGlDisplay _display;

        public GlDisplay(IAvnGlDisplay display, int sampleCount, int stencilSize)
        {
            _display = display;
            SampleCount = sampleCount;
            StencilSize = stencilSize;
            GlInterface = new GlInterface((name, optional) =>
            {
                var rv = _display.GetProcAddress(name);
                if (rv == IntPtr.Zero && !optional)
                    throw new OpenGlException($"{name} not found in system OpenGL");
                return rv;
            });
        }

        public GlDisplayType Type => GlDisplayType.OpenGl;

        public GlInterface GlInterface { get; }

        public int SampleCount { get; }

        public int StencilSize { get; }

        public void ClearContext() => _display.LegacyClearCurrentContext();
    }

    class GlContext : IGlContext
    {
        public IAvnGlContext Context { get; }

        public GlContext(GlDisplay display, IAvnGlContext context)
        {
            Display = display;
            Context = context;
        }

        public IGlDisplay Display { get; }

        public IDisposable MakeCurrent()
        {
<<<<<<< HEAD
            Context.MakeCurrent();
            // HACK: OSX backend haven't switched to the new model, so there are only 2 pre-created contexts now
            return Disposable.Empty;
        }

        public void Dispose()
        {
            // HACK: OSX backend haven't switched to the new model, so there are only 2 pre-created contexts now
=======
            Context.LegacyMakeCurrent();
>>>>>>> 57586bd4
        }
    }


    class GlPlatformSurfaceRenderTarget : IGlPlatformSurfaceRenderTarget
    {
        private IAvnGlSurfaceRenderTarget _target;
        public GlPlatformSurfaceRenderTarget(IAvnGlSurfaceRenderTarget target)
        {
            _target = target;
        }

        public IGlPlatformSurfaceRenderingSession BeginDraw()
        {
            var feature = (GlPlatformFeature)AvaloniaLocator.Current.GetService<IWindowingPlatformGlFeature>();
            return new GlPlatformSurfaceRenderingSession(feature.Display, _target.BeginDrawing());
        }

        public void Dispose()
        {
            _target?.Dispose();
            _target = null;
        }
    }

    class GlPlatformSurfaceRenderingSession : IGlPlatformSurfaceRenderingSession
    {
        private IAvnGlSurfaceRenderingSession _session;

        public GlPlatformSurfaceRenderingSession(GlDisplay display, IAvnGlSurfaceRenderingSession session)
        {
            Display = display;
            _session = session;
        }

        public IGlDisplay Display { get; }

        public PixelSize Size
        {
            get
            {
                var s = _session.GetPixelSize();
                return new PixelSize(s.Width, s.Height);
            }
        }

        public double Scaling => _session.GetScaling();


        public bool IsYFlipped => true;
        
        public void Dispose()
        {
            _session?.Dispose();
            _session = null;
        }
    }

    class GlPlatformSurface : IGlPlatformSurface
    {
        private readonly IAvnWindowBase _window;

        public GlPlatformSurface(IAvnWindowBase window)
        {
            _window = window;
        }
        public IGlPlatformSurfaceRenderTarget CreateGlRenderTarget()
        {
            return new GlPlatformSurfaceRenderTarget(_window.CreateGlRenderTarget());
        }

    }
}<|MERGE_RESOLUTION|>--- conflicted
+++ resolved
@@ -2,52 +2,27 @@
 using Avalonia.OpenGL;
 using Avalonia.Native.Interop;
 using System.Drawing;
-using System.Reactive.Disposables;
 using Avalonia.Threading;
 
 namespace Avalonia.Native
 {
     class GlPlatformFeature : IWindowingPlatformGlFeature
     {
-<<<<<<< HEAD
-        private GlContext _immediateContext;
-        public GlPlatformFeature(IAvnGlFeature feature)
-        {
-            Display = new GlDisplay(feature.ObtainDisplay());
-            _immediateContext = new GlContext(Display, feature.ObtainImmediateContext());
-        }
-
-        public GlDisplay Display { get; }
-        IGlDisplay IWindowingPlatformGlFeature.Display => Display;
-
-        public IGlContext CreateContext()
-        {
-            if (_immediateContext != null)
-            {
-                var rv = _immediateContext;
-                _immediateContext = null;
-                return rv;
-            }
-
-            throw new PlatformNotSupportedException(
-                "OSX backend haven't switched to the new model yet, so there are no custom contexts, sorry");
-        }
-=======
         public GlPlatformFeature(IAvnGlDisplay display)
         {
             var immediate = display.CreateContext(null);
             var deferred = display.CreateContext(immediate);
             GlDisplay = new GlDisplay(display, immediate.SampleCount, immediate.StencilSize);
             
-            ImmediateContext = new GlContext(Display, immediate);
-            DeferredContext = new GlContext(Display, deferred);
+            ImmediateContext = new GlContext(GlDisplay, immediate);
+            DeferredContext = new GlContext(GlDisplay, deferred);
         }
 
         public IGlContext ImmediateContext { get; }
         internal GlContext DeferredContext { get; }
         internal GlDisplay GlDisplay;
-        public GlDisplay Display => GlDisplay;
->>>>>>> 57586bd4
+        public IGlDisplay Display => GlDisplay;
+        public IGlContext CreateContext() => new GlContext(GlDisplay, ((GlContext)ImmediateContext).Context);
     }
 
     class GlDisplay : IGlDisplay
@@ -81,7 +56,7 @@
 
     class GlContext : IGlContext
     {
-        public IAvnGlContext Context { get; }
+        public IAvnGlContext Context { get; private set; }
 
         public GlContext(GlDisplay display, IAvnGlContext context)
         {
@@ -91,20 +66,12 @@
 
         public IGlDisplay Display { get; }
 
-        public IDisposable MakeCurrent()
-        {
-<<<<<<< HEAD
-            Context.MakeCurrent();
-            // HACK: OSX backend haven't switched to the new model, so there are only 2 pre-created contexts now
-            return Disposable.Empty;
-        }
+        public IDisposable MakeCurrent() => Context.MakeCurrent();
 
         public void Dispose()
         {
-            // HACK: OSX backend haven't switched to the new model, so there are only 2 pre-created contexts now
-=======
-            Context.LegacyMakeCurrent();
->>>>>>> 57586bd4
+            Context.Dispose();
+            Context = null;
         }
     }
 
@@ -120,7 +87,7 @@
         public IGlPlatformSurfaceRenderingSession BeginDraw()
         {
             var feature = (GlPlatformFeature)AvaloniaLocator.Current.GetService<IWindowingPlatformGlFeature>();
-            return new GlPlatformSurfaceRenderingSession(feature.Display, _target.BeginDrawing());
+            return new GlPlatformSurfaceRenderingSession(feature.GlDisplay, _target.BeginDrawing());
         }
 
         public void Dispose()
