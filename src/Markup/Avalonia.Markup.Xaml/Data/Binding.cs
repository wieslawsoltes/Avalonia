--- conflicted
+++ resolved
@@ -93,15 +93,8 @@
             bool enableDataValidation = false)
         {
             Contract.Requires<ArgumentNullException>(target != null);
-<<<<<<< HEAD
+            anchor = anchor ?? DefaultAnchor?.Target;
             
-=======
-
-            anchor = anchor ?? DefaultAnchor?.Target;
-
-            var pathInfo = ParsePath(Path);
-            ValidateState(pathInfo);
->>>>>>> 4ebd4a34
             enableDataValidation = enableDataValidation && Priority == BindingPriority.LocalValue;
             
             ExpressionObserver observer;
