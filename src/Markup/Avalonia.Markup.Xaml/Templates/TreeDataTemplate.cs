using System;
using Avalonia.Controls;
using Avalonia.Controls.Templates;
using Avalonia.Data;
using Avalonia.Data.Core;
using Avalonia.Markup.Parsers;
using Avalonia.Markup.Xaml.MarkupExtensions;
using Avalonia.Metadata;

namespace Avalonia.Markup.Xaml.Templates
{
    public class TreeDataTemplate : ITreeDataTemplate
    {
        public Type DataType { get; set; }

        [Content]
        [TemplateContent]
        public object Content { get; set; }

        [AssignBinding]
        public BindingBase ItemsSource { get; set; }

        public bool Match(object data)
        {
            if (DataType == null)
            {
                return true;
            }
            else
            {
                return DataType.IsInstanceOfType(data);
            }
        }

        public InstancedBinding ItemsSelector(object item)
        {
            if (ItemsSource != null)
            {
                var obs = ItemsSource switch
                {
                    Binding reflection => ExpressionObserverBuilder.Build(item, reflection.Path),
                    CompiledBindingExtension compiled => new ExpressionObserver(item, compiled.Path.BuildExpression(false)),
                    _ => throw new InvalidOperationException("TreeDataTemplate currently only supports Binding and CompiledBindingExtension!")
                };

                return InstancedBinding.OneWay(obs, BindingPriority.Style);
            }

            return null;
        }

        public IControl Build(object data)
        {
<<<<<<< HEAD
            var visualTreeForItem = TemplateContent.Load(Content).Result;
            visualTreeForItem.DataContext = data;
=======
            var visualTreeForItem = TemplateContent.Load(Content)?.Control;
            if (visualTreeForItem != null)
            {
                visualTreeForItem.DataContext = data;
            }

>>>>>>> 423dcbb6
            return visualTreeForItem;
        }
    }
}<|MERGE_RESOLUTION|>--- conflicted
+++ resolved
@@ -51,17 +51,12 @@
 
         public IControl Build(object data)
         {
-<<<<<<< HEAD
-            var visualTreeForItem = TemplateContent.Load(Content).Result;
-            visualTreeForItem.DataContext = data;
-=======
-            var visualTreeForItem = TemplateContent.Load(Content)?.Control;
+            var visualTreeForItem = TemplateContent.Load(Content)?.Result;
             if (visualTreeForItem != null)
             {
                 visualTreeForItem.DataContext = data;
             }
 
->>>>>>> 423dcbb6
             return visualTreeForItem;
         }
     }
