--- conflicted
+++ resolved
@@ -45,13 +45,8 @@
                 new AvaloniaXamlIlReorderClassesPropertiesTransformer()
             );
 
-<<<<<<< HEAD
-            InsertBefore<ContentConvertTransformer>(                
-                new AvaloniaXamlIlBindingPathParser(),
+            InsertBefore<ContentConvertTransformer>(
                 new AvaloniaXamlIlControlThemeTransformer(),
-=======
-            InsertBefore<ContentConvertTransformer>(
->>>>>>> 1eead138
                 new AvaloniaXamlIlSelectorTransformer(),
                 new AvaloniaXamlIlControlTemplateTargetTypeMetadataTransformer(),                 
                 new AvaloniaXamlIlBindingPathParser(),
