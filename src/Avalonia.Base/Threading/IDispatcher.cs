--- conflicted
+++ resolved
@@ -27,8 +27,7 @@
         void Post(Action action, DispatcherPriority priority = DispatcherPriority.Normal);
 
         /// <summary>
-<<<<<<< HEAD
-        /// Invokes a method on the dispatcher thread.
+        /// Posts an action that will be invoked on the dispatcher thread.
         /// </summary>
         /// <typeparam name="T">type of argument</typeparam>
         /// <param name="action">The method to call.</param>
@@ -37,10 +36,7 @@
         void Post<T>(Action<T> action, T arg, DispatcherPriority priority = DispatcherPriority.Normal);
 
         /// <summary>
-        /// Posts an action that will be invoked on the dispatcher thread.
-=======
         /// Invokes a action on the dispatcher thread.
->>>>>>> dfb0e785
         /// </summary>
         /// <param name="action">The method.</param>
         /// <param name="priority">The priority with which to invoke the method.</param>
