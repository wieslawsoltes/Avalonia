﻿using System;
using System.Collections.Generic;
using Avalonia.Media.TextFormatting.Unicode;
using Avalonia.Utilities;

namespace Avalonia.Media.TextFormatting
{
    internal class TextFormatterImpl : TextFormatter
    {
        private static readonly char[] s_empty = { ' ' };

        /// <inheritdoc cref="TextFormatter.FormatLine"/>
        public override TextLine FormatLine(ITextSource textSource, int firstTextSourceIndex, double paragraphWidth,
            TextParagraphProperties paragraphProperties, TextLineBreak? previousLineBreak = null)
        {
            var textWrapping = paragraphProperties.TextWrapping;
            FlowDirection resolvedFlowDirection;
            TextLineBreak? nextLineBreak = null;
            IReadOnlyList<TextRun> textRuns;

            var fetchedRuns = FetchTextRuns(textSource, firstTextSourceIndex,
                out var textEndOfLine, out var textSourceLength);

            if (previousLineBreak?.RemainingRuns != null)
            {
                resolvedFlowDirection = previousLineBreak.FlowDirection;
                textRuns = previousLineBreak.RemainingRuns;
                nextLineBreak = previousLineBreak;
            }
            else
            {
                textRuns = ShapeTextRuns(fetchedRuns, paragraphProperties, out resolvedFlowDirection);

                if (nextLineBreak == null && textEndOfLine != null)
                {
                    nextLineBreak = new TextLineBreak(textEndOfLine, resolvedFlowDirection);
                }
            }

            TextLineImpl textLine;

            switch (textWrapping)
            {
                case TextWrapping.NoWrap:
                    {
                        textLine = new TextLineImpl(textRuns, firstTextSourceIndex, textSourceLength,
                            paragraphWidth, paragraphProperties, resolvedFlowDirection, nextLineBreak);

                        textLine.FinalizeLine();

                        break;
                    }
                case TextWrapping.WrapWithOverflow:
                case TextWrapping.Wrap:
                    {
                        textLine = PerformTextWrapping(textRuns, firstTextSourceIndex, paragraphWidth, paragraphProperties,
                            resolvedFlowDirection, nextLineBreak);
                        break;
                    }
                default:
                    throw new ArgumentOutOfRangeException(nameof(textWrapping));
            }

            return textLine;
        }

        /// <summary>
        /// Split a sequence of runs into two segments at specified length.
        /// </summary>
        /// <param name="textRuns">The text run's.</param>
        /// <param name="length">The length to split at.</param>
        /// <returns>The split text runs.</returns>
        internal static SplitResult<IReadOnlyList<TextRun>> SplitTextRuns(IReadOnlyList<TextRun> textRuns, int length)
        {
            var currentLength = 0;

            for (var i = 0; i < textRuns.Count; i++)
            {
                var currentRun = textRuns[i];

                if (currentLength + currentRun.Length < length)
                {
                    currentLength += currentRun.Length;

                    continue;
                }

                var firstCount = currentRun.Length >= 1 ? i + 1 : i;

                var first = new List<TextRun>(firstCount);

                if (firstCount > 1)
                {
                    for (var j = 0; j < i; j++)
                    {
                        first.Add(textRuns[j]);
                    }
                }

                var secondCount = textRuns.Count - firstCount;

                if (currentLength + currentRun.Length == length)
                {
                    var second = secondCount > 0 ? new List<TextRun>(secondCount) : null;

                    if (second != null)
                    {
                        var offset = currentRun.Length >= 1 ? 1 : 0;

                        for (var j = 0; j < secondCount; j++)
                        {
                            second.Add(textRuns[i + j + offset]);
                        }
                    }

                    first.Add(currentRun);

                    return new SplitResult<IReadOnlyList<TextRun>>(first, second);
                }
                else
                {
                    secondCount++;

                    var second = new List<TextRun>(secondCount);

                    if (currentRun is ShapedTextRun shapedTextCharacters)
                    {
                        var split = shapedTextCharacters.Split(length - currentLength);

                        first.Add(split.First);

                        second.Add(split.Second!);
                    }                

                    for (var j = 1; j < secondCount; j++)
                    {
                        second.Add(textRuns[i + j]);
                    }

                    return new SplitResult<IReadOnlyList<TextRun>>(first, second);
                }
            }

            return new SplitResult<IReadOnlyList<TextRun>>(textRuns, null);
        }

        /// <summary>
        /// Shape specified text runs with specified paragraph embedding.
        /// </summary>
        /// <param name="textRuns">The text runs to shape.</param>
        /// <param name="paragraphProperties">The default paragraph properties.</param>
        /// <param name="resolvedFlowDirection">The resolved flow direction.</param>
        /// <returns>
        /// A list of shaped text characters.
        /// </returns>
        private static List<TextRun> ShapeTextRuns(List<TextRun> textRuns, TextParagraphProperties paragraphProperties,
            out FlowDirection resolvedFlowDirection)
        {
            var flowDirection = paragraphProperties.FlowDirection;
            var shapedRuns = new List<TextRun>();
            var biDiData = new BidiData((sbyte)flowDirection);

            foreach (var textRun in textRuns)
            {
                if (textRun.CharacterBufferReference.CharacterBuffer.Length == 0)
                {
                    var characterBuffer = new CharacterBufferReference(new char[textRun.Length]);

                    biDiData.Append(new CharacterBufferRange(characterBuffer, textRun.Length));
                }
                else
                {
                    var text = new CharacterBufferRange(textRun.CharacterBufferReference, textRun.Length);

                    biDiData.Append(text);
                }
            }

            var biDi = new BidiAlgorithm();

            biDi.Process(biDiData);

            var resolvedEmbeddingLevel = biDi.ResolveEmbeddingLevel(biDiData.Classes);

            resolvedFlowDirection =
                (resolvedEmbeddingLevel & 1) == 0 ? FlowDirection.LeftToRight : FlowDirection.RightToLeft;

            var processedRuns = new List<TextRun>(textRuns.Count);

            foreach (var coalescedRuns in CoalesceLevels(textRuns, biDi.ResolvedLevels))
            {
                processedRuns.AddRange(coalescedRuns);
            }

            for (var index = 0; index < processedRuns.Count; index++)
            {
                var currentRun = processedRuns[index];

                switch (currentRun)
                {
<<<<<<< HEAD
                    case ShapeableTextCharacters shapeableRun:
=======
                    case DrawableTextRun drawableRun:
                        {
                            drawableTextRuns.Add(drawableRun);

                            break;
                        }

                    case UnshapedTextRun shapeableRun:
>>>>>>> d2bfd61d
                        {
                            var groupedRuns = new List<UnshapedTextRun>(2) { shapeableRun };
                            var characterBufferReference = currentRun.CharacterBufferReference;
                            var length = currentRun.Length;
                            var offsetToFirstCharacter = characterBufferReference.OffsetToFirstChar;

                            while (index + 1 < processedRuns.Count)
                            {
                                if (processedRuns[index + 1] is not UnshapedTextRun nextRun)
                                {
                                    break;
                                }

                                if (shapeableRun.CanShapeTogether(nextRun))
                                {
                                    groupedRuns.Add(nextRun);

                                    length += nextRun.Length;

                                    if (offsetToFirstCharacter > nextRun.CharacterBufferReference.OffsetToFirstChar)
                                    {
                                        offsetToFirstCharacter = nextRun.CharacterBufferReference.OffsetToFirstChar;
                                    }

                                    characterBufferReference = new CharacterBufferReference(characterBufferReference.CharacterBuffer, offsetToFirstCharacter);

                                    index++;

                                    shapeableRun = nextRun;

                                    continue;
                                }

                                break;
                            }

                            var shaperOptions = new TextShaperOptions(currentRun.Properties!.Typeface.GlyphTypeface,
                                        currentRun.Properties.FontRenderingEmSize,
                                         shapeableRun.BidiLevel, currentRun.Properties.CultureInfo, 
                                         paragraphProperties.DefaultIncrementalTab, paragraphProperties.LetterSpacing);

                            shapedRuns.AddRange(ShapeTogether(groupedRuns, characterBufferReference, length, shaperOptions));

                            break;
                        }
                    default:
                        {
                            shapedRuns.Add(currentRun);

                            break;
                        }
                }
            }

            return shapedRuns;
        }

        private static IReadOnlyList<ShapedTextRun> ShapeTogether(
            IReadOnlyList<UnshapedTextRun> textRuns, CharacterBufferReference text, int length, TextShaperOptions options)
        {
            var shapedRuns = new List<ShapedTextRun>(textRuns.Count);

            var shapedBuffer = TextShaper.Current.ShapeText(text, length, options);

            for (var i = 0; i < textRuns.Count; i++)
            {
                var currentRun = textRuns[i];

                var splitResult = shapedBuffer.Split(currentRun.Length);

                shapedRuns.Add(new ShapedTextRun(splitResult.First, currentRun.Properties));

                shapedBuffer = splitResult.Second!;
            }

            return shapedRuns;
        }

        /// <summary>
        /// Coalesces ranges of the same bidi level to form <see cref="UnshapedTextRun"/>
        /// </summary>
        /// <param name="textCharacters">The text characters to form <see cref="UnshapedTextRun"/> from.</param>
        /// <param name="levels">The bidi levels.</param>
        /// <returns></returns>
        private static IEnumerable<IReadOnlyList<TextRun>> CoalesceLevels(IReadOnlyList<TextRun> textCharacters, ArraySlice<sbyte> levels)
        {
            if (levels.Length == 0)
            {
                yield break;
            }

            var levelIndex = 0;
            var runLevel = levels[0];

            TextRunProperties? previousProperties = null;
            TextCharacters? currentRun = null;
            CharacterBufferRange runText = default;

            for (var i = 0; i < textCharacters.Count; i++)
            {
                var j = 0;
                currentRun = textCharacters[i] as TextCharacters;

                if (currentRun == null)
                {
                    var drawableRun = textCharacters[i];

                    yield return new[] { drawableRun };

                    levelIndex += drawableRun.Length;

                    continue;
                }

                runText = new CharacterBufferRange(currentRun.CharacterBufferReference, currentRun.Length);

                for (; j < runText.Length;)
                {
                    Codepoint.ReadAt(runText, j, out var count);

                    if (levelIndex + 1 == levels.Length)
                    {
                        break;
                    }

                    levelIndex++;
                    j += count;

                    if (j == runText.Length)
                    {
                        yield return currentRun.GetShapeableCharacters(runText.Take(j), runLevel, ref previousProperties);

                        runLevel = levels[levelIndex];

                        continue;
                    }

                    if (levels[levelIndex] == runLevel)
                    {
                        continue;
                    }

                    // End of this run
                    yield return currentRun.GetShapeableCharacters(runText.Take(j), runLevel, ref previousProperties);

                    runText = runText.Skip(j);

                    j = 0;

                    // Move to next run
                    runLevel = levels[levelIndex];
                }
            }

            if (currentRun is null || runText.IsEmpty)
            {
                yield break;
            }

            yield return currentRun.GetShapeableCharacters(runText, runLevel, ref previousProperties);
        }

        /// <summary>
        /// Fetches text runs.
        /// </summary>
        /// <param name="textSource">The text source.</param>
        /// <param name="firstTextSourceIndex">The first text source index.</param>
        /// <param name="endOfLine"></param>
        /// <param name="textSourceLength"></param>
        /// <returns>
        /// The formatted text runs.
        /// </returns>
        private static List<TextRun> FetchTextRuns(ITextSource textSource, int firstTextSourceIndex,
            out TextEndOfLine? endOfLine, out int textSourceLength)
        {
            textSourceLength = 0;

            endOfLine = null;

            var textRuns = new List<TextRun>();

            var textRunEnumerator = new TextRunEnumerator(textSource, firstTextSourceIndex);

            while (textRunEnumerator.MoveNext())
            {
                var textRun = textRunEnumerator.Current;

                if (textRun == null)
                {
                    textRuns.Add(new TextEndOfParagraph());

                    textSourceLength += TextRun.DefaultTextSourceLength;

                    break;
                }

                if (textRun is TextEndOfLine textEndOfLine)
                {
                    endOfLine = textEndOfLine;

                    textSourceLength += textEndOfLine.Length;

                    textRuns.Add(textRun);

                    break;
                }

                switch (textRun)
                {
                    case TextCharacters textCharacters:
                        {
                            if (TryGetLineBreak(textCharacters, out var runLineBreak))
                            {
                                var splitResult = new TextCharacters(textCharacters.CharacterBufferReference, runLineBreak.PositionWrap,
                                    textCharacters.Properties);

                                textRuns.Add(splitResult);

                                textSourceLength += runLineBreak.PositionWrap;

                                return textRuns;
                            }

                            textRuns.Add(textCharacters);

                            break;
                        }
                    default:
                        {
                            textRuns.Add(textRun);
                            break;
                        }
                }

                textSourceLength += textRun.Length;
            }

            return textRuns;
        }

        private static bool TryGetLineBreak(TextRun textRun, out LineBreak lineBreak)
        {
            lineBreak = default;

            if (textRun.CharacterBufferReference.CharacterBuffer.IsEmpty)
            {
                return false;
            }

            var characterBufferRange = new CharacterBufferRange(textRun.CharacterBufferReference, textRun.Length);

            var lineBreakEnumerator = new LineBreakEnumerator(characterBufferRange);

            while (lineBreakEnumerator.MoveNext())
            {
                if (!lineBreakEnumerator.Current.Required)
                {
                    continue;
                }

                lineBreak = lineBreakEnumerator.Current;

                return lineBreak.PositionWrap >= textRun.Length || true;
            }

            return false;
        }

        private static bool TryMeasureLength(IReadOnlyList<TextRun> textRuns, double paragraphWidth, out int measuredLength)
        {
            measuredLength = 0;
            var currentWidth = 0.0;

            foreach (var currentRun in textRuns)
            {
                switch (currentRun)
                {
                    case ShapedTextRun shapedTextCharacters:
                        {
                            if(shapedTextCharacters.ShapedBuffer.Length > 0)
                            {
                                var firstCluster = shapedTextCharacters.ShapedBuffer.GlyphInfos[0].GlyphCluster;
                                var lastCluster = firstCluster;

                                for (var i = 0; i < shapedTextCharacters.ShapedBuffer.Length; i++)
                                {
                                    var glyphInfo = shapedTextCharacters.ShapedBuffer[i];

                                    if (currentWidth + glyphInfo.GlyphAdvance > paragraphWidth)
                                    {
                                        measuredLength += Math.Max(0, lastCluster - firstCluster);

                                        goto found;
                                    }

                                    lastCluster = glyphInfo.GlyphCluster;
                                    currentWidth += glyphInfo.GlyphAdvance;
                                }

                                measuredLength += currentRun.Length;
                            }                         

                            break;
                        }

                    case DrawableTextRun drawableTextRun:
                        {
                            if (currentWidth + drawableTextRun.Size.Width >= paragraphWidth)
                            {
                                goto found;
                            }

                            measuredLength += currentRun.Length;
                            currentWidth += drawableTextRun.Size.Width;

                            break;
                        }
                    default:
                        {
                            measuredLength += currentRun.Length;

                            break;
                        }
                }
            }

            found:

            return measuredLength != 0;
        }

        /// <summary>
        /// Creates an empty text line.
        /// </summary>
        /// <returns>The empty text line.</returns>
        public static TextLineImpl CreateEmptyTextLine(int firstTextSourceIndex, double paragraphWidth, TextParagraphProperties paragraphProperties)
        {
            var flowDirection = paragraphProperties.FlowDirection;
            var properties = paragraphProperties.DefaultTextRunProperties;
            var glyphTypeface = properties.Typeface.GlyphTypeface;
            var glyph = glyphTypeface.GetGlyph(s_empty[0]);
            var glyphInfos = new[] { new GlyphInfo(glyph, firstTextSourceIndex) };

            var characterBufferRange = new CharacterBufferRange(new CharacterBufferReference(s_empty), s_empty.Length);
            var shapedBuffer = new ShapedBuffer(characterBufferRange, glyphInfos, glyphTypeface, properties.FontRenderingEmSize,
                (sbyte)flowDirection);

            var textRuns = new List<DrawableTextRun> { new ShapedTextRun(shapedBuffer, properties) };

            return new TextLineImpl(textRuns, firstTextSourceIndex, 0, paragraphWidth, paragraphProperties, flowDirection).FinalizeLine();
        }

        /// <summary>
        /// Performs text wrapping returns a list of text lines.
        /// </summary>
        /// <param name="textRuns"></param>
        /// <param name="firstTextSourceIndex">The first text source index.</param>
        /// <param name="paragraphWidth">The paragraph width.</param>
        /// <param name="paragraphProperties">The text paragraph properties.</param>
        /// <param name="resolvedFlowDirection"></param>
        /// <param name="currentLineBreak">The current line break if the line was explicitly broken.</param>
        /// <returns>The wrapped text line.</returns>
        private static TextLineImpl PerformTextWrapping(IReadOnlyList<TextRun> textRuns, int firstTextSourceIndex,
            double paragraphWidth, TextParagraphProperties paragraphProperties, FlowDirection resolvedFlowDirection,
            TextLineBreak? currentLineBreak)
        {
            if(textRuns.Count == 0)
            {
                return CreateEmptyTextLine(firstTextSourceIndex,paragraphWidth, paragraphProperties);
            }

            if (!TryMeasureLength(textRuns, paragraphWidth, out var measuredLength))
            {
                measuredLength = 1;
            }

            var currentLength = 0;

            var lastWrapPosition = 0;

            var currentPosition = 0;

            for (var index = 0; index < textRuns.Count; index++)
            {
                var currentRun = textRuns[index];

                var runText = new CharacterBufferRange(currentRun.CharacterBufferReference, currentRun.Length);

                var lineBreaker = new LineBreakEnumerator(runText);

                var breakFound = false;

                while (lineBreaker.MoveNext())
                {
                    if (lineBreaker.Current.Required &&
                        currentLength + lineBreaker.Current.PositionMeasure <= measuredLength)
                    {
                        //Explicit break found
                        breakFound = true;

                        currentPosition = currentLength + lineBreaker.Current.PositionWrap;

                        break;
                    }

                    if (currentLength + lineBreaker.Current.PositionMeasure > measuredLength)
                    {
                        if (paragraphProperties.TextWrapping == TextWrapping.WrapWithOverflow)
                        {
                            if (lastWrapPosition > 0)
                            {
                                currentPosition = lastWrapPosition;

                                breakFound = true;

                                break;
                            }

                            //Find next possible wrap position (overflow)
                            if (index < textRuns.Count - 1)
                            {
                                if (lineBreaker.Current.PositionWrap != currentRun.Length)
                                {
                                    //We already found the next possible wrap position.
                                    breakFound = true;

                                    currentPosition = currentLength + lineBreaker.Current.PositionWrap;

                                    break;
                                }

                                while (lineBreaker.MoveNext() && index < textRuns.Count)
                                {
                                    currentPosition += lineBreaker.Current.PositionWrap;

                                    if (lineBreaker.Current.PositionWrap != currentRun.Length)
                                    {
                                        break;
                                    }

                                    index++;

                                    if (index >= textRuns.Count)
                                    {
                                        break;
                                    }

                                    currentRun = textRuns[index];

                                    runText = new CharacterBufferRange(currentRun.CharacterBufferReference, currentRun.Length);

                                    lineBreaker = new LineBreakEnumerator(runText);
                                }
                            }
                            else
                            {
                                currentPosition = currentLength + lineBreaker.Current.PositionWrap;
                            }

                            breakFound = true;

                            break;
                        }

                        //We overflowed so we use the last available wrap position.
                        currentPosition = lastWrapPosition == 0 ? measuredLength : lastWrapPosition;

                        breakFound = true;

                        break;
                    }

                    if (lineBreaker.Current.PositionMeasure != lineBreaker.Current.PositionWrap)
                    {
                        lastWrapPosition = currentLength + lineBreaker.Current.PositionWrap;
                    }
                }

                if (!breakFound)
                {
                    currentLength += currentRun.Length;

                    continue;
                }

                measuredLength = currentPosition;

                break;
            }

            var splitResult = SplitTextRuns(textRuns, measuredLength);

            var remainingCharacters = splitResult.Second;

            var lineBreak = remainingCharacters?.Count > 0 ?
                new TextLineBreak(currentLineBreak?.TextEndOfLine, resolvedFlowDirection, remainingCharacters) :
                null;

            if (lineBreak is null && currentLineBreak?.TextEndOfLine != null)
            {
                lineBreak = new TextLineBreak(currentLineBreak.TextEndOfLine, resolvedFlowDirection);
            }

            var textLine = new TextLineImpl(splitResult.First, firstTextSourceIndex, measuredLength,
                paragraphWidth, paragraphProperties, resolvedFlowDirection,
                lineBreak);

            return textLine.FinalizeLine();
        }

        private struct TextRunEnumerator
        {
            private readonly ITextSource _textSource;
            private int _pos;

            public TextRunEnumerator(ITextSource textSource, int firstTextSourceIndex)
            {
                _textSource = textSource;
                _pos = firstTextSourceIndex;
                Current = null;
            }

            // ReSharper disable once MemberHidesStaticFromOuterClass
            public TextRun? Current { get; private set; }

            public bool MoveNext()
            {
                Current = _textSource.GetTextRun(_pos);

                if (Current is null)
                {
                    return false;
                }

                if (Current.Length == 0)
                {
                    return false;
                }

                _pos += Current.Length;

                return true;
            }
        }

        /// <summary>
        /// Creates a shaped symbol.
        /// </summary>
        /// <param name="textRun">The symbol run to shape.</param>
        /// <param name="flowDirection">The flow direction.</param>
        /// <returns>
        /// The shaped symbol.
        /// </returns>
        internal static ShapedTextRun CreateSymbol(TextRun textRun, FlowDirection flowDirection)
        {
            var textShaper = TextShaper.Current;

            var glyphTypeface = textRun.Properties!.Typeface.GlyphTypeface;

            var fontRenderingEmSize = textRun.Properties.FontRenderingEmSize;

            var cultureInfo = textRun.Properties.CultureInfo;

            var shaperOptions = new TextShaperOptions(glyphTypeface, fontRenderingEmSize, (sbyte)flowDirection, cultureInfo);

            var characterBuffer = textRun.CharacterBufferReference;

            var shapedBuffer = textShaper.ShapeText(characterBuffer, textRun.Length, shaperOptions);

            return new ShapedTextRun(shapedBuffer, textRun.Properties);
        }
    }
}<|MERGE_RESOLUTION|>--- conflicted
+++ resolved
@@ -198,18 +198,7 @@
 
                 switch (currentRun)
                 {
-<<<<<<< HEAD
-                    case ShapeableTextCharacters shapeableRun:
-=======
-                    case DrawableTextRun drawableRun:
-                        {
-                            drawableTextRuns.Add(drawableRun);
-
-                            break;
-                        }
-
                     case UnshapedTextRun shapeableRun:
->>>>>>> d2bfd61d
                         {
                             var groupedRuns = new List<UnshapedTextRun>(2) { shapeableRun };
                             var characterBufferReference = currentRun.CharacterBufferReference;
