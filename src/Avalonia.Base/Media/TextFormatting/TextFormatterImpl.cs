﻿// ReSharper disable ForCanBeConvertedToForeach
using System;
using System.Buffers;
using System.Collections.Generic;
using System.Runtime.InteropServices;
using Avalonia.Media.TextFormatting.Unicode;
using Avalonia.Utilities;
using static Avalonia.Media.TextFormatting.FormattingObjectPool;

namespace Avalonia.Media.TextFormatting
{
    internal sealed class TextFormatterImpl : TextFormatter
    {
        private static readonly char[] s_empty = { ' ' };
        private static readonly char[] s_defaultText = new char[TextRun.DefaultTextSourceLength];

        [ThreadStatic] private static BidiData? t_bidiData;
        [ThreadStatic] private static BidiAlgorithm? t_bidiAlgorithm;

        /// <inheritdoc cref="TextFormatter.FormatLine"/>
        public override TextLine FormatLine(ITextSource textSource, int firstTextSourceIndex, double paragraphWidth,
            TextParagraphProperties paragraphProperties, TextLineBreak? previousLineBreak = null)
        {
            TextLineBreak? nextLineBreak = null;
            var objectPool = FormattingObjectPool.Instance;
            var fontManager = FontManager.Current;

            // we've wrapped the previous line and need to continue wrapping: ignore the textSource and do that instead
            if (previousLineBreak is WrappingTextLineBreak wrappingTextLineBreak
                && wrappingTextLineBreak.AcquireRemainingRuns() is { } remainingRuns
                && paragraphProperties.TextWrapping != TextWrapping.NoWrap)
            {
                return PerformTextWrapping(remainingRuns, true, firstTextSourceIndex, paragraphWidth,
                    paragraphProperties, previousLineBreak.FlowDirection, previousLineBreak, objectPool);
            }

            RentedList<TextRun>? fetchedRuns = null;
            RentedList<TextRun>? shapedTextRuns = null;
            try
            {
                fetchedRuns = FetchTextRuns(textSource, firstTextSourceIndex, objectPool, out var textEndOfLine,
                    out var textSourceLength);

                shapedTextRuns = ShapeTextRuns(fetchedRuns, paragraphProperties, objectPool, fontManager,
                    out var resolvedFlowDirection);

                if (nextLineBreak == null && textEndOfLine != null)
                {
                    nextLineBreak = new TextLineBreak(textEndOfLine, resolvedFlowDirection);
                }

                switch (paragraphProperties.TextWrapping)
                {
                    case TextWrapping.NoWrap:
<<<<<<< HEAD
                        {
                            // perf note: if textRuns comes from remainingRuns above, it's very likely coming from this class
                            // which already uses an array: ToArray() won't ever be called in this case
                            var textRunArray = textRuns as TextRun[] ?? textRuns.ToArray();

                            textLine = new TextLineImpl(textRunArray, firstTextSourceIndex, textSourceLength,
                                paragraphWidth, paragraphProperties, resolvedFlowDirection, nextLineBreak);
=======
                    {
                        var textLine = new TextLineImpl(shapedTextRuns.ToArray(), firstTextSourceIndex,
                            textSourceLength,
                            paragraphWidth, paragraphProperties, resolvedFlowDirection, nextLineBreak);
>>>>>>> 0a11b450

                            textLine.FinalizeLine();

<<<<<<< HEAD
                            break;
                        }
                    case TextWrapping.WrapWithOverflow:
                    case TextWrapping.Wrap:
                        {
                            textLine = PerformTextWrapping(textRuns, firstTextSourceIndex, paragraphWidth,
                                paragraphProperties, resolvedFlowDirection, nextLineBreak, objectPool, fontManager);
                            break;
                        }
=======
                        return textLine;
                    }
                    case TextWrapping.WrapWithOverflow:
                    case TextWrapping.Wrap:
                    {
                        return PerformTextWrapping(shapedTextRuns, false, firstTextSourceIndex, paragraphWidth,
                            paragraphProperties, resolvedFlowDirection, nextLineBreak, objectPool);
                    }
>>>>>>> 0a11b450
                    default:
                        throw new ArgumentOutOfRangeException(nameof(paragraphProperties.TextWrapping));
                }
            }
            finally
            {
                objectPool.TextRunLists.Return(ref shapedTextRuns);
                objectPool.TextRunLists.Return(ref fetchedRuns);
            }
        }

        /// <summary>
        /// Split a sequence of runs into two segments at specified length.
        /// </summary>
        /// <param name="textRuns">The text run's.</param>
        /// <param name="length">The length to split at.</param>
        /// <param name="objectPool">A pool used to get reusable formatting objects.</param>
        /// <returns>The split text runs.</returns>
        internal static SplitResult<RentedList<TextRun>> SplitTextRuns(IReadOnlyList<TextRun> textRuns, int length,
            FormattingObjectPool objectPool)
        {
            var first = objectPool.TextRunLists.Rent();
            var currentLength = 0;

            for (var i = 0; i < textRuns.Count; i++)
            {
                var currentRun = textRuns[i];
                var currentRunLength = currentRun.Length;

                if (currentLength + currentRunLength < length)
                {
                    currentLength += currentRunLength;

                    continue;
                }

                var firstCount = currentRunLength >= 1 ? i + 1 : i;

                if (firstCount > 1)
                {
                    for (var j = 0; j < i; j++)
                    {
                        first.Add(textRuns[j]);
                    }
                }

                var secondCount = textRuns.Count - firstCount;

                if (currentLength + currentRunLength == length)
                {
                    var second = secondCount > 0 ? objectPool.TextRunLists.Rent() : null;

                    if (second != null)
                    {
                        var offset = currentRunLength >= 1 ? 1 : 0;

                        for (var j = 0; j < secondCount; j++)
                        {
                            second.Add(textRuns[i + j + offset]);
                        }
                    }

                    first.Add(currentRun);

                    return new SplitResult<RentedList<TextRun>>(first, second);
                }
                else
                {
                    secondCount++;

                    var second = objectPool.TextRunLists.Rent();

                    if (currentRun is ShapedTextRun shapedTextCharacters)
                    {
                        var split = shapedTextCharacters.Split(length - currentLength);

                        first.Add(split.First);

                        second.Add(split.Second!);
                    }

                    for (var j = 1; j < secondCount; j++)
                    {
                        second.Add(textRuns[i + j]);
                    }

                    return new SplitResult<RentedList<TextRun>>(first, second);
                }
            }

            for (var i = 0; i < textRuns.Count; i++)
            {
                first.Add(textRuns[i]);
            }

            return new SplitResult<RentedList<TextRun>>(first, null);
        }

        /// <summary>
        /// Shape specified text runs with specified paragraph embedding.
        /// </summary>
        /// <param name="textRuns">The text runs to shape.</param>
        /// <param name="paragraphProperties">The default paragraph properties.</param>
        /// <param name="resolvedFlowDirection">The resolved flow direction.</param>
        /// <param name="objectPool">A pool used to get reusable formatting objects.</param>
        /// <param name="fontManager">The font manager to use.</param>
        /// <returns>
        /// A list of shaped text characters.
        /// </returns>
        private static RentedList<TextRun> ShapeTextRuns(IReadOnlyList<TextRun> textRuns,
            TextParagraphProperties paragraphProperties, FormattingObjectPool objectPool,
            FontManager fontManager, out FlowDirection resolvedFlowDirection)
        {
            var flowDirection = paragraphProperties.FlowDirection;
            var shapedRuns = objectPool.TextRunLists.Rent();

            if (textRuns.Count == 0)
            {
                resolvedFlowDirection = flowDirection;
                return shapedRuns;
            }

            var bidiData = t_bidiData ??= new();
            bidiData.Reset();
            bidiData.ParagraphEmbeddingLevel = (sbyte)flowDirection;

            for (var i = 0; i < textRuns.Count; ++i)
            {
                var textRun = textRuns[i];

                ReadOnlySpan<char> text;
                if (!textRun.Text.IsEmpty)
                    text = textRun.Text.Span;
                else if (textRun.Length == TextRun.DefaultTextSourceLength)
                    text = s_defaultText;
                else
                    text = new char[textRun.Length];

                bidiData.Append(text);
            }

            var bidiAlgorithm = t_bidiAlgorithm ??= new();
            bidiAlgorithm.Process(bidiData);

            var resolvedEmbeddingLevel = bidiAlgorithm.ResolveEmbeddingLevel(bidiData.Classes);

            resolvedFlowDirection =
                (resolvedEmbeddingLevel & 1) == 0 ? FlowDirection.LeftToRight : FlowDirection.RightToLeft;

            var processedRuns = objectPool.TextRunLists.Rent();
            var groupedRuns = objectPool.UnshapedTextRunLists.Rent();

            try
            {
                CoalesceLevels(textRuns, bidiAlgorithm.ResolvedLevels.Span, fontManager, processedRuns);

                bidiData.Reset();
                bidiAlgorithm.Reset();


                var textShaper = TextShaper.Current;

                for (var index = 0; index < processedRuns.Count; index++)
                {
                    var currentRun = processedRuns[index];

                    switch (currentRun)
                    {
                        case UnshapedTextRun shapeableRun:
                            {
                                groupedRuns.Clear();
                                groupedRuns.Add(shapeableRun);

                                var text = shapeableRun.Text;
                                var properties = shapeableRun.Properties;

                                while (index + 1 < processedRuns.Count)
                                {
                                    if (processedRuns[index + 1] is not UnshapedTextRun nextRun)
                                    {
                                        break;
                                    }

                                    if (shapeableRun.BidiLevel == nextRun.BidiLevel
                                        && TryJoinContiguousMemories(text, nextRun.Text, out var joinedText)
                                        && CanShapeTogether(properties, nextRun.Properties))
                                    {
                                        groupedRuns.Add(nextRun);
                                        index++;
                                        shapeableRun = nextRun;
                                        text = joinedText;
                                        continue;
                                    }

                                    break;
                                }

                                var shaperOptions = new TextShaperOptions(
                                    properties.CachedGlyphTypeface,
                                    properties.FontRenderingEmSize, shapeableRun.BidiLevel, properties.CultureInfo,
                                    paragraphProperties.DefaultIncrementalTab, paragraphProperties.LetterSpacing);

                                ShapeTogether(groupedRuns, text, shaperOptions, textShaper, shapedRuns);

                                break;
                            }
                        default:
                            {
                                shapedRuns.Add(currentRun);

                                break;
                            }
                    }
                }
            }
            finally
            {
                objectPool.TextRunLists.Return(ref processedRuns);
                objectPool.UnshapedTextRunLists.Return(ref groupedRuns);
            }

            return shapedRuns;
        }

        /// <summary>
        /// Tries to join two potnetially contiguous memory regions.
        /// </summary>
        /// <param name="x">The first memory region.</param>
        /// <param name="y">The second memory region.</param>
        /// <param name="joinedMemory">On success, a memory region representing the union of the two regions.</param>
        /// <returns>true if the two regions were contigous; false otherwise.</returns>
        private static bool TryJoinContiguousMemories(ReadOnlyMemory<char> x, ReadOnlyMemory<char> y,
            out ReadOnlyMemory<char> joinedMemory)
        {
            if (MemoryMarshal.TryGetString(x, out var xString, out var xStart, out var xLength))
            {
                if (MemoryMarshal.TryGetString(y, out var yString, out var yStart, out var yLength)
                    && ReferenceEquals(xString, yString)
                    && TryGetContiguousStart(xStart, xLength, yStart, yLength, out var joinedStart))
                {
                    joinedMemory = xString.AsMemory(joinedStart, xLength + yLength);
                    return true;
                }
            }

            else if (MemoryMarshal.TryGetArray(x, out var xSegment))
            {
                if (MemoryMarshal.TryGetArray(y, out var ySegment)
                    && ReferenceEquals(xSegment.Array, ySegment.Array)
                    && TryGetContiguousStart(xSegment.Offset, xSegment.Count, ySegment.Offset, ySegment.Count, out var joinedStart))
                {
                    joinedMemory = xSegment.Array.AsMemory(joinedStart, xSegment.Count + ySegment.Count);
                    return true;
                }
            }

            else if (MemoryMarshal.TryGetMemoryManager(x, out MemoryManager<char>? xManager, out xStart, out xLength))
            {
                if (MemoryMarshal.TryGetMemoryManager(y, out MemoryManager<char>? yManager, out var yStart, out var yLength)
                    && ReferenceEquals(xManager, yManager)
                    && TryGetContiguousStart(xStart, xLength, yStart, yLength, out var joinedStart))
                {
                    joinedMemory = xManager.Memory.Slice(joinedStart, xLength + yLength);
                    return true;
                }
            }

            joinedMemory = default;
            return false;

            static bool TryGetContiguousStart(int xStart, int xLength, int yStart, int yLength, out int joinedStart)
            {
                var xRange = (Start: xStart, Length: xLength);
                var yRange = (Start: yStart, Length: yLength);

                var (firstRange, secondRange) = xStart <= yStart ? (xRange, yRange) : (yRange, xRange);
                if (firstRange.Start + firstRange.Length == secondRange.Start)
                {
                    joinedStart = firstRange.Start;
                    return true;
                }

                joinedStart = default;
                return false;
            }
        }

        private static bool CanShapeTogether(TextRunProperties x, TextRunProperties y)
            => MathUtilities.AreClose(x.FontRenderingEmSize, y.FontRenderingEmSize)
               && x.Typeface == y.Typeface
               && x.BaselineAlignment == y.BaselineAlignment;

        private static void ShapeTogether(IReadOnlyList<UnshapedTextRun> textRuns, ReadOnlyMemory<char> text,
            TextShaperOptions options, TextShaper textShaper, RentedList<TextRun> results)
        {
            var shapedBuffer = textShaper.ShapeText(text, options);

            for (var i = 0; i < textRuns.Count; i++)
            {
                var currentRun = textRuns[i];

                var splitResult = shapedBuffer.Split(currentRun.Length);

                results.Add(new ShapedTextRun(splitResult.First, currentRun.Properties));

                shapedBuffer = splitResult.Second!;
            }
        }

        /// <summary>
        /// Coalesces ranges of the same bidi level to form <see cref="UnshapedTextRun"/>
        /// </summary>
        /// <param name="textCharacters">The text characters to form <see cref="UnshapedTextRun"/> from.</param>
        /// <param name="levels">The bidi levels.</param>
        /// <param name="fontManager">The font manager to use.</param>
        /// <param name="processedRuns">A list that will be filled with the processed runs.</param>
        /// <returns></returns>
        private static void CoalesceLevels(IReadOnlyList<TextRun> textCharacters, ReadOnlySpan<sbyte> levels,
            FontManager fontManager, RentedList<TextRun> processedRuns)
        {
            if (levels.Length == 0)
            {
                return;
            }

            var levelIndex = 0;
            var runLevel = levels[0];

            TextRunProperties? previousProperties = null;
            TextCharacters? currentRun = null;
            ReadOnlyMemory<char> runText = default;

            for (var i = 0; i < textCharacters.Count; i++)
            {
                var j = 0;
                currentRun = textCharacters[i] as TextCharacters;

                if (currentRun == null)
                {
                    var drawableRun = textCharacters[i];

                    processedRuns.Add(drawableRun);

                    levelIndex += drawableRun.Length;

                    continue;
                }

                runText = currentRun.Text;
                var runTextSpan = runText.Span;

                for (; j < runTextSpan.Length;)
                {
                    Codepoint.ReadAt(runTextSpan, j, out var count);

                    if (levelIndex + 1 == levels.Length)
                    {
                        break;
                    }

                    levelIndex++;
                    j += count;

                    if (j == runTextSpan.Length)
                    {
                        currentRun.GetShapeableCharacters(runText.Slice(0, j), runLevel, fontManager,
                            ref previousProperties, processedRuns);

                        runLevel = levels[levelIndex];

                        continue;
                    }

                    if (levels[levelIndex] == runLevel)
                    {
                        continue;
                    }

                    // End of this run
                    currentRun.GetShapeableCharacters(runText.Slice(0, j), runLevel, fontManager,
                        ref previousProperties, processedRuns);

                    runText = runText.Slice(j);
                    runTextSpan = runText.Span;

                    j = 0;

                    // Move to next run
                    runLevel = levels[levelIndex];
                }
            }

            if (currentRun is null || runText.IsEmpty)
            {
                return;
            }

            currentRun.GetShapeableCharacters(runText, runLevel, fontManager, ref previousProperties, processedRuns);
        }

        /// <summary>
        /// Fetches text runs.
        /// </summary>
        /// <param name="textSource">The text source.</param>
        /// <param name="firstTextSourceIndex">The first text source index.</param>
        /// <param name="objectPool">A pool used to get reusable formatting objects.</param>
        /// <param name="endOfLine">On return, the end of line, if any.</param>
        /// <param name="textSourceLength">On return, the processed text source length.</param>
        /// <returns>
        /// The formatted text runs.
        /// </returns>
        private static RentedList<TextRun> FetchTextRuns(ITextSource textSource, int firstTextSourceIndex,
            FormattingObjectPool objectPool, out TextEndOfLine? endOfLine, out int textSourceLength)
        {
            textSourceLength = 0;

            endOfLine = null;

            var textRuns = objectPool.TextRunLists.Rent();

            var textRunEnumerator = new TextRunEnumerator(textSource, firstTextSourceIndex);

            while (textRunEnumerator.MoveNext())
            {
                var textRun = textRunEnumerator.Current;

                if (textRun == null)
                {
                    textRuns.Add(new TextEndOfParagraph());

                    textSourceLength += TextRun.DefaultTextSourceLength;

                    break;
                }

                if (textRun is TextEndOfLine textEndOfLine)
                {
                    endOfLine = textEndOfLine;

                    textSourceLength += textEndOfLine.Length;

                    textRuns.Add(textRun);

                    break;
                }

                switch (textRun)
                {
                    case TextCharacters textCharacters:
                        {
                            if (TryGetLineBreak(textCharacters, out var runLineBreak))
                            {
                                var splitResult = new TextCharacters(textCharacters.Text.Slice(0, runLineBreak.PositionWrap),
                                    textCharacters.Properties);

                                textRuns.Add(splitResult);

                                textSourceLength += runLineBreak.PositionWrap;

                                return textRuns;
                            }

                            textRuns.Add(textCharacters);

                            break;
                        }
                    default:
                        {
                            textRuns.Add(textRun);
                            break;
                        }
                }

                textSourceLength += textRun.Length;
            }

            return textRuns;
        }

        private static bool TryGetLineBreak(TextRun textRun, out LineBreak lineBreak)
        {
            lineBreak = default;

            var text = textRun.Text;

            if (text.IsEmpty)
            {
                return false;
            }

            var lineBreakEnumerator = new LineBreakEnumerator(text.Span);

            while (lineBreakEnumerator.MoveNext(out lineBreak))
            {
                if (!lineBreak.Required)
                {
                    continue;
                }

                return lineBreak.PositionWrap >= textRun.Length || true;
            }

            return false;
        }

        private static bool TryMeasureLength(IReadOnlyList<TextRun> textRuns, double paragraphWidth, out int measuredLength)
        {
            measuredLength = 0;
            var currentWidth = 0.0;

            for (var i = 0; i < textRuns.Count; ++i)
            {
                var currentRun = textRuns[i];

                switch (currentRun)
                {
                    case ShapedTextRun shapedTextCharacters:
                        {
                            if (shapedTextCharacters.ShapedBuffer.Length > 0)
                            {
                                var firstCluster = shapedTextCharacters.ShapedBuffer.GlyphInfos[0].GlyphCluster;
                                var lastCluster = firstCluster;

                                for (var j = 0; j < shapedTextCharacters.ShapedBuffer.Length; j++)
                                {
                                    var glyphInfo = shapedTextCharacters.ShapedBuffer[j];

                                    if (currentWidth + glyphInfo.GlyphAdvance > paragraphWidth)
                                    {
                                        measuredLength += Math.Max(0, lastCluster - firstCluster);

                                        return measuredLength != 0;
                                    }

                                    lastCluster = glyphInfo.GlyphCluster;
                                    currentWidth += glyphInfo.GlyphAdvance;
                                }

                                measuredLength += currentRun.Length;
                            }

                            break;
                        }

                    case DrawableTextRun drawableTextRun:
                        {
                            if (currentWidth + drawableTextRun.Size.Width >= paragraphWidth)
                            {
                                return measuredLength != 0;
                            }

                            measuredLength += currentRun.Length;
                            currentWidth += drawableTextRun.Size.Width;

                            break;
                        }
                    default:
                        {
                            measuredLength += currentRun.Length;

                            break;
                        }
                }
            }

            return measuredLength != 0;
        }

        /// <summary>
        /// Creates an empty text line.
        /// </summary>
        /// <returns>The empty text line.</returns>
        public static TextLineImpl CreateEmptyTextLine(int firstTextSourceIndex, double paragraphWidth,
            TextParagraphProperties paragraphProperties)
        {
            var flowDirection = paragraphProperties.FlowDirection;
            var properties = paragraphProperties.DefaultTextRunProperties;
            var glyphTypeface = properties.CachedGlyphTypeface;
            var glyph = glyphTypeface.GetGlyph(s_empty[0]);
            var glyphInfos = new[] { new GlyphInfo(glyph, firstTextSourceIndex, 0.0) };

            var shapedBuffer = new ShapedBuffer(s_empty.AsMemory(), glyphInfos, glyphTypeface, properties.FontRenderingEmSize,
                (sbyte)flowDirection);

            var textRuns = new TextRun[] { new ShapedTextRun(shapedBuffer, properties) };

            var line = new TextLineImpl(textRuns, firstTextSourceIndex, 0, paragraphWidth, paragraphProperties, flowDirection);
            line.FinalizeLine();
            return line;
        }

        /// <summary>
        /// Performs text wrapping returns a list of text lines.
        /// </summary>
        /// <param name="textRuns"></param>
        /// <param name="canReuseTextRunList">Whether <see cref="textRuns"/> can be reused to store the split runs.</param>
        /// <param name="firstTextSourceIndex">The first text source index.</param>
        /// <param name="paragraphWidth">The paragraph width.</param>
        /// <param name="paragraphProperties">The text paragraph properties.</param>
        /// <param name="resolvedFlowDirection"></param>
        /// <param name="currentLineBreak">The current line break if the line was explicitly broken.</param>
        /// <param name="objectPool">A pool used to get reusable formatting objects.</param>
        /// <returns>The wrapped text line.</returns>
        private static TextLineImpl PerformTextWrapping(List<TextRun> textRuns, bool canReuseTextRunList,
            int firstTextSourceIndex, double paragraphWidth, TextParagraphProperties paragraphProperties,
            FlowDirection resolvedFlowDirection, TextLineBreak? currentLineBreak, FormattingObjectPool objectPool)
        {
            if (textRuns.Count == 0)
            {
                return CreateEmptyTextLine(firstTextSourceIndex, paragraphWidth, paragraphProperties);
            }

            if (!TryMeasureLength(textRuns, paragraphWidth, out var measuredLength))
            {
                measuredLength = 1;
            }

            var currentLength = 0;

            var lastWrapPosition = 0;

            var currentPosition = 0;

            for (var index = 0; index < textRuns.Count; index++)
            {
                var breakFound = false;

                var currentRun = textRuns[index];

                switch (currentRun)
                {
                    case ShapedTextRun:
                        {
                            var lineBreaker = new LineBreakEnumerator(currentRun.Text.Span);

                            while (lineBreaker.MoveNext(out var lineBreak))
                            {
                                if (lineBreak.Required &&
                                    currentLength + lineBreak.PositionMeasure <= measuredLength)
                                {
                                    //Explicit break found
                                    breakFound = true;

                                    currentPosition = currentLength + lineBreak.PositionWrap;

                                    break;
                                }

                                if (currentLength + lineBreak.PositionMeasure > measuredLength)
                                {
                                    if (paragraphProperties.TextWrapping == TextWrapping.WrapWithOverflow)
                                    {
                                        if (lastWrapPosition > 0)
                                        {
                                            currentPosition = lastWrapPosition;

                                            breakFound = true;

                                            break;
                                        }

                                        //Find next possible wrap position (overflow)
                                        if (index < textRuns.Count - 1)
                                        {
                                            if (lineBreak.PositionWrap != currentRun.Length)
                                            {
                                                //We already found the next possible wrap position.
                                                breakFound = true;

                                                currentPosition = currentLength + lineBreak.PositionWrap;

                                                break;
                                            }

                                            while (lineBreaker.MoveNext(out lineBreak))
                                            {
                                                currentPosition += lineBreak.PositionWrap;

                                                if (lineBreak.PositionWrap != currentRun.Length)
                                                {
                                                    break;
                                                }

                                                index++;

                                                if (index >= textRuns.Count)
                                                {
                                                    break;
                                                }

                                                currentRun = textRuns[index];

                                                lineBreaker = new LineBreakEnumerator(currentRun.Text.Span);
                                            }
                                        }
                                        else
                                        {
                                            currentPosition = currentLength + lineBreak.PositionWrap;
                                        }

                                        if (currentPosition == 0 && measuredLength > 0)
                                        {
                                            currentPosition = measuredLength;
                                        }

                                        breakFound = true;

                                        break;
                                    }

                                    //We overflowed so we use the last available wrap position.
                                    currentPosition = lastWrapPosition == 0 ? measuredLength : lastWrapPosition;

                                    breakFound = true;

                                    break;
                                }

                                if (lineBreak.PositionMeasure != lineBreak.PositionWrap)
                                {
                                    lastWrapPosition = currentLength + lineBreak.PositionWrap;
                                }
                            }

                            break;
                        }
                }

                if (!breakFound)
                {
                    currentLength += currentRun.Length;

                    continue;
                }

                measuredLength = currentPosition;

                break;
            }

            var (preSplitRuns, postSplitRuns) = SplitTextRuns(textRuns, measuredLength, objectPool);

            try
            {
                TextLineBreak? textLineBreak;
                if (postSplitRuns?.Count > 0)
                {
                    List<TextRun> remainingRuns;

                    // reuse the list as much as possible:
                    // if canReuseTextRunList == true it's coming from previous remaining runs
                    if (canReuseTextRunList)
                    {
                        remainingRuns = textRuns;
                        remainingRuns.Clear();
                    }
                    else
                    {
                        remainingRuns = new List<TextRun>();
                    }

                    for (var i = 0; i < postSplitRuns.Count; ++i)
                    {
                        remainingRuns.Add(postSplitRuns[i]);
                    }

                    textLineBreak = new WrappingTextLineBreak(null, resolvedFlowDirection, remainingRuns);
                }
                else if (currentLineBreak?.TextEndOfLine is { } textEndOfLine)
                {
                    textLineBreak = new TextLineBreak(textEndOfLine, resolvedFlowDirection);
                }
                else
                {
                    textLineBreak = null;
                }

                var textLine = new TextLineImpl(preSplitRuns.ToArray(), firstTextSourceIndex, measuredLength,
                    paragraphWidth, paragraphProperties, resolvedFlowDirection,
                    textLineBreak);

                textLine.FinalizeLine();

                return textLine;
            }
            finally
            {
                objectPool.TextRunLists.Return(ref preSplitRuns);
                objectPool.TextRunLists.Return(ref postSplitRuns);
            }
        }

        private struct TextRunEnumerator
        {
            private readonly ITextSource _textSource;
            private int _pos;

            public TextRunEnumerator(ITextSource textSource, int firstTextSourceIndex)
            {
                _textSource = textSource;
                _pos = firstTextSourceIndex;
                Current = null;
            }

            // ReSharper disable once MemberHidesStaticFromOuterClass
            public TextRun? Current { get; private set; }

            public bool MoveNext()
            {
                Current = _textSource.GetTextRun(_pos);

                if (Current is null)
                {
                    return false;
                }

                if (Current.Length == 0)
                {
                    return false;
                }

                _pos += Current.Length;

                return true;
            }
        }

        /// <summary>
        /// Creates a shaped symbol.
        /// </summary>
        /// <param name="textRun">The symbol run to shape.</param>
        /// <param name="flowDirection">The flow direction.</param>
        /// <returns>
        /// The shaped symbol.
        /// </returns>
        internal static ShapedTextRun CreateSymbol(TextRun textRun, FlowDirection flowDirection)
        {
            var textShaper = TextShaper.Current;

            var glyphTypeface = textRun.Properties!.CachedGlyphTypeface;

            var fontRenderingEmSize = textRun.Properties.FontRenderingEmSize;

            var cultureInfo = textRun.Properties.CultureInfo;

            var shaperOptions = new TextShaperOptions(glyphTypeface, fontRenderingEmSize, (sbyte)flowDirection, cultureInfo);

            var shapedBuffer = textShaper.ShapeText(textRun.Text, shaperOptions);

            return new ShapedTextRun(shapedBuffer, textRun.Properties);
        }
    }
}<|MERGE_RESOLUTION|>--- conflicted
+++ resolved
@@ -52,43 +52,21 @@
                 switch (paragraphProperties.TextWrapping)
                 {
                     case TextWrapping.NoWrap:
-<<<<<<< HEAD
-                        {
-                            // perf note: if textRuns comes from remainingRuns above, it's very likely coming from this class
-                            // which already uses an array: ToArray() won't ever be called in this case
-                            var textRunArray = textRuns as TextRun[] ?? textRuns.ToArray();
-
-                            textLine = new TextLineImpl(textRunArray, firstTextSourceIndex, textSourceLength,
-                                paragraphWidth, paragraphProperties, resolvedFlowDirection, nextLineBreak);
-=======
                     {
                         var textLine = new TextLineImpl(shapedTextRuns.ToArray(), firstTextSourceIndex,
                             textSourceLength,
                             paragraphWidth, paragraphProperties, resolvedFlowDirection, nextLineBreak);
->>>>>>> 0a11b450
 
                             textLine.FinalizeLine();
 
-<<<<<<< HEAD
-                            break;
-                        }
+                        return textLine;
+                    }
                     case TextWrapping.WrapWithOverflow:
                     case TextWrapping.Wrap:
-                        {
-                            textLine = PerformTextWrapping(textRuns, firstTextSourceIndex, paragraphWidth,
-                                paragraphProperties, resolvedFlowDirection, nextLineBreak, objectPool, fontManager);
-                            break;
-                        }
-=======
-                        return textLine;
-                    }
-                    case TextWrapping.WrapWithOverflow:
-                    case TextWrapping.Wrap:
                     {
                         return PerformTextWrapping(shapedTextRuns, false, firstTextSourceIndex, paragraphWidth,
                             paragraphProperties, resolvedFlowDirection, nextLineBreak, objectPool);
                     }
->>>>>>> 0a11b450
                     default:
                         throw new ArgumentOutOfRangeException(nameof(paragraphProperties.TextWrapping));
                 }
