--- conflicted
+++ resolved
@@ -224,7 +224,6 @@
             "llvmpipe"
         };
         public string WmClass { get; set; } = Assembly.GetEntryAssembly()?.GetName()?.Name ?? "AvaloniaApplication";
-<<<<<<< HEAD
 
         /// <summary>
         /// Enables multitouch support. The default value is false.
@@ -232,10 +231,7 @@
         /// <remarks>
         /// Multitouch allows a surface (a touchpad or touchscreen) to recognize the presence of more than one point of contact with the surface at the same time.
         /// </remarks>
-        public bool? EnableMultiTouch { get; set; }
-=======
         public bool? EnableMultiTouch { get; set; } = true;
->>>>>>> abe8f416
     }
     public static class AvaloniaX11PlatformExtensions
     {
