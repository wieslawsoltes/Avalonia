namespace Avalonia.Animation.Easings
{
    /// <summary>
    /// Eases a <see cref="double"/> value
    /// using a user-defined cubic bezier curve.
    /// Good for custom easing functions that doesn't quite
    /// fit with the built-in ones. 
    /// </summary>
    public class SplineEasing : Easing
    {
        public SplineEasing()
        {
            this._internalKeySpline = new KeySpline();
        }

        public SplineEasing(double x1 = 0d, double y1 = 0d, double x2 = 1d, double y2 = 1d)
        {
            this._internalKeySpline = new KeySpline();
            this.X1 = x1;
            this.Y1 = y1;
            this.X2 = x2;
            this.Y1 = y2;
        }
        
        private KeySpline _internalKeySpline;
        private double _x1;
        private double _y1;
        private double _x2 = 1.0d;
        private double _y2 = 1.0d;
        
        /// <summary>
        /// X coordinate of the first control point
        /// </summary>
        public double X1
        {
            get => _x1;
            set
            {
                _x1 = value;
                _internalKeySpline.ControlPointX1 = _x1;
            }
        }

        /// <summary>
        /// Y coordinate of the first control point
        /// </summary>
        public double Y1
        {
            get => _y1;
            set
            {
                _y1 = value;
                _internalKeySpline.ControlPointY1 = _y1;
            }
        }

        /// <summary>
        /// X coordinate of the second control point
        /// </summary>
<<<<<<< HEAD
        private double _x2;
=======
>>>>>>> 61879433
        public double X2
        {
            get => _x2;
            set
            {
                _x2 = value;
                _internalKeySpline.ControlPointX2 = _x2;
            }
        }

        /// <summary>
        /// Y coordinate of the second control point
        /// </summary>
<<<<<<< HEAD
        private double _y2;
=======
>>>>>>> 61879433
        public double Y2
        {
            get => _y2;
            set
            {
                _y2 = value;
                _internalKeySpline.ControlPointY2 = _y2;
            }
        }
        
        /// <inheritdoc/>
        public override double Ease(double progress) =>
            _internalKeySpline.GetSplineProgress(progress);
    }
}<|MERGE_RESOLUTION|>--- conflicted
+++ resolved
@@ -8,29 +8,10 @@
     /// </summary>
     public class SplineEasing : Easing
     {
-        public SplineEasing()
-        {
-            this._internalKeySpline = new KeySpline();
-        }
-
-        public SplineEasing(double x1 = 0d, double y1 = 0d, double x2 = 1d, double y2 = 1d)
-        {
-            this._internalKeySpline = new KeySpline();
-            this.X1 = x1;
-            this.Y1 = y1;
-            this.X2 = x2;
-            this.Y1 = y2;
-        }
-        
-        private KeySpline _internalKeySpline;
-        private double _x1;
-        private double _y1;
-        private double _x2 = 1.0d;
-        private double _y2 = 1.0d;
-        
         /// <summary>
         /// X coordinate of the first control point
         /// </summary>
+        private double _x1;
         public double X1
         {
             get => _x1;
@@ -44,6 +25,7 @@
         /// <summary>
         /// Y coordinate of the first control point
         /// </summary>
+        private double _y1;
         public double Y1
         {
             get => _y1;
@@ -57,10 +39,7 @@
         /// <summary>
         /// X coordinate of the second control point
         /// </summary>
-<<<<<<< HEAD
         private double _x2;
-=======
->>>>>>> 61879433
         public double X2
         {
             get => _x2;
@@ -74,10 +53,7 @@
         /// <summary>
         /// Y coordinate of the second control point
         /// </summary>
-<<<<<<< HEAD
         private double _y2;
-=======
->>>>>>> 61879433
         public double Y2
         {
             get => _y2;
@@ -87,7 +63,23 @@
                 _internalKeySpline.ControlPointY2 = _y2;
             }
         }
-        
+
+        private readonly KeySpline _internalKeySpline;
+
+        public SplineEasing(double x1 = 0d, double y1 = 0d, double x2 = 1d, double y2 = 1d) : base()
+        {
+            this._internalKeySpline = new KeySpline();
+            this.X1 = x1;
+            this.Y1 = y1;
+            this.X2 = x2;
+            this.Y1 = y2;
+        }
+
+        public SplineEasing()
+        {
+            this._internalKeySpline = new KeySpline();
+        }
+
         /// <inheritdoc/>
         public override double Ease(double progress) =>
             _internalKeySpline.GetSplineProgress(progress);
