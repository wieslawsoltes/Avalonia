--- conflicted
+++ resolved
@@ -1339,27 +1339,26 @@
             public bool IsFullScreen;
         }
 
-<<<<<<< HEAD
+        private struct ResizeReasonScope : IDisposable
+        {
+            private readonly WindowImpl _owner;
+            private readonly PlatformResizeReason _restore;
+            
+            public ResizeReasonScope(WindowImpl owner, PlatformResizeReason restore)
+            {
+                _owner = owner;
+                _restore = restore;
+            }
+
+            public void Dispose() => _owner._resizeReason = _restore;
+        }
+
         private class WindowImplPlatformHandle : IPlatformHandle
         {
             private readonly WindowImpl _owner;
             public WindowImplPlatformHandle(WindowImpl owner) => _owner = owner;
             public IntPtr Handle => _owner.Hwnd;
             public string HandleDescriptor => PlatformConstants.WindowHandleType;
-=======
-        private struct ResizeReasonScope : IDisposable
-        {
-            private readonly WindowImpl _owner;
-            private readonly PlatformResizeReason _restore;
-            
-            public ResizeReasonScope(WindowImpl owner, PlatformResizeReason restore)
-            {
-                _owner = owner;
-                _restore = restore;
-            }
-
-            public void Dispose() => _owner._resizeReason = _restore;
->>>>>>> ed06ce56
         }
     }
 }