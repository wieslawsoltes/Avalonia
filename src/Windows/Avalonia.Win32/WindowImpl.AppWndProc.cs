﻿using System;
using System.Diagnostics.CodeAnalysis;
using System.Runtime.InteropServices;
<<<<<<< HEAD
using Avalonia.Automation.Peers;
=======
using System.Text;
>>>>>>> c0ec9d63
using Avalonia.Controls;
using Avalonia.Controls.Remote;
using Avalonia.Input;
using Avalonia.Input.Raw;
using Avalonia.Platform;
using Avalonia.Win32.Automation;
using Avalonia.Win32.Input;
using Avalonia.Win32.Interop.Automation;
using static Avalonia.Win32.Interop.UnmanagedMethods;

namespace Avalonia.Win32
{
    public partial class WindowImpl
    {
        [SuppressMessage("Microsoft.StyleCop.CSharp.NamingRules", "SA1305:FieldNamesMustNotUseHungarianNotation",
            Justification = "Using Win32 naming for consistency.")]
        protected virtual unsafe IntPtr AppWndProc(IntPtr hWnd, uint msg, IntPtr wParam, IntPtr lParam)
        {
            const double wheelDelta = 120.0;
            const long UiaRootObjectId = -25;
            uint timestamp = unchecked((uint)GetMessageTime());
            RawInputEventArgs e = null;
            var shouldTakeFocus = false;

            switch ((WindowsMessage)msg)
            {
                case WindowsMessage.WM_ACTIVATE:
                    {
                        var wa = (WindowActivate)(ToInt32(wParam) & 0xffff);

                        switch (wa)
                        {
                            case WindowActivate.WA_ACTIVE:
                            case WindowActivate.WA_CLICKACTIVE:
                                {
                                    Activated?.Invoke();
                                    UpdateInputMethod(GetKeyboardLayout(0));
                                    break;
                                }

                            case WindowActivate.WA_INACTIVE:
                                {
                                    Deactivated?.Invoke();
                                    break;
                                }
                        }

                        return IntPtr.Zero;
                    }

                case WindowsMessage.WM_NCCALCSIZE:
                    {
                        if (ToInt32(wParam) == 1 && !HasFullDecorations || _isClientAreaExtended)
                        {
                            return IntPtr.Zero;
                        }

                        break;
                    }

                case WindowsMessage.WM_CLOSE:
                    {
                        bool? preventClosing = Closing?.Invoke();
                        if (preventClosing == true)
                        {
                            return IntPtr.Zero;
                        }

                        BeforeCloseCleanup(false);

                        // Used to distinguish between programmatic and regular close requests.
                        _isCloseRequested = true;

                        break;
                    }

                case WindowsMessage.WM_DESTROY:
                    {
                        UiaCoreProviderApi.UiaReturnRawElementProvider(_hwnd, IntPtr.Zero, IntPtr.Zero, null);

                        //Window doesn't exist anymore
                        _hwnd = IntPtr.Zero;
                        //Remove root reference to this class, so unmanaged delegate can be collected
                        s_instances.Remove(this);
                        Closed?.Invoke();

                        _mouseDevice.Dispose();
                        _touchDevice?.Dispose();
                        //Free other resources
                        Dispose();
                        return IntPtr.Zero;
                    }

                case WindowsMessage.WM_DPICHANGED:
                    {
                        var dpi = ToInt32(wParam) & 0xffff;
                        var newDisplayRect = Marshal.PtrToStructure<RECT>(lParam);
                        _scaling = dpi / 96.0;
                        ScalingChanged?.Invoke(_scaling);
                        
                        using (SetResizeReason(PlatformResizeReason.DpiChange))
                        { 
                            SetWindowPos(hWnd,
                                IntPtr.Zero,
                                newDisplayRect.left,
                                newDisplayRect.top,
                                newDisplayRect.right - newDisplayRect.left,
                                newDisplayRect.bottom - newDisplayRect.top,
                                SetWindowPosFlags.SWP_NOZORDER |
                                SetWindowPosFlags.SWP_NOACTIVATE);
                        }

                        return IntPtr.Zero;
                    }

                case WindowsMessage.WM_KEYDOWN:
                case WindowsMessage.WM_SYSKEYDOWN:
                    {
                        e = new RawKeyEventArgs(
                            WindowsKeyboardDevice.Instance,
                            timestamp,
                            _owner,
                            RawKeyEventType.KeyDown,
                            KeyInterop.KeyFromVirtualKey(ToInt32(wParam), ToInt32(lParam)),
                            WindowsKeyboardDevice.Instance.Modifiers);
                        break;
                    }

                case WindowsMessage.WM_SYSCOMMAND:
                    // Disable system handling of Alt/F10 menu keys.
                    if ((SysCommands)wParam == SysCommands.SC_KEYMENU && HighWord(ToInt32(lParam)) <= 0)
                        return IntPtr.Zero;
                    break;

                case WindowsMessage.WM_MENUCHAR:
                    {
                        // mute the system beep
                        return (IntPtr)((int)MenuCharParam.MNC_CLOSE << 16);
                    }

                case WindowsMessage.WM_KEYUP:
                case WindowsMessage.WM_SYSKEYUP:
                    {
                        e = new RawKeyEventArgs(
                            WindowsKeyboardDevice.Instance,
                            timestamp,
                            _owner,
                            RawKeyEventType.KeyUp,
                            KeyInterop.KeyFromVirtualKey(ToInt32(wParam), ToInt32(lParam)),
                            WindowsKeyboardDevice.Instance.Modifiers);
                        break;
                    }
                case WindowsMessage.WM_CHAR:
                    {
                        // Ignore control chars and chars that were handled in WM_KEYDOWN.
                        if (ToInt32(wParam) >= 32 && !_ignoreWmChar)
                        {
                            e = new RawTextInputEventArgs(WindowsKeyboardDevice.Instance, timestamp, _owner,
                                new string((char)ToInt32(wParam), 1));
                        }

                        break;
                    }

                case WindowsMessage.WM_LBUTTONDOWN:
                case WindowsMessage.WM_RBUTTONDOWN:
                case WindowsMessage.WM_MBUTTONDOWN:
                case WindowsMessage.WM_XBUTTONDOWN:
                    {
                        shouldTakeFocus = ShouldTakeFocusOnClick;
                        if (ShouldIgnoreTouchEmulatedMessage())
                        {
                            break;
                        }

                        e = new RawPointerEventArgs(
                            _mouseDevice,
                            timestamp,
                            _owner,
                            (WindowsMessage)msg switch
                            {
                                WindowsMessage.WM_LBUTTONDOWN => RawPointerEventType.LeftButtonDown,
                                WindowsMessage.WM_RBUTTONDOWN => RawPointerEventType.RightButtonDown,
                                WindowsMessage.WM_MBUTTONDOWN => RawPointerEventType.MiddleButtonDown,
                                WindowsMessage.WM_XBUTTONDOWN =>
                                HighWord(ToInt32(wParam)) == 1 ?
                                    RawPointerEventType.XButton1Down :
                                    RawPointerEventType.XButton2Down
                            },
                            DipFromLParam(lParam), GetMouseModifiers(wParam));
                        break;
                    }

                case WindowsMessage.WM_LBUTTONUP:
                case WindowsMessage.WM_RBUTTONUP:
                case WindowsMessage.WM_MBUTTONUP:
                case WindowsMessage.WM_XBUTTONUP:
                    {
                        if (ShouldIgnoreTouchEmulatedMessage())
                        {
                            break;
                        }

                        e = new RawPointerEventArgs(
                            _mouseDevice,
                            timestamp,
                            _owner,
                            (WindowsMessage)msg switch
                            {
                                WindowsMessage.WM_LBUTTONUP => RawPointerEventType.LeftButtonUp,
                                WindowsMessage.WM_RBUTTONUP => RawPointerEventType.RightButtonUp,
                                WindowsMessage.WM_MBUTTONUP => RawPointerEventType.MiddleButtonUp,
                                WindowsMessage.WM_XBUTTONUP =>
                                HighWord(ToInt32(wParam)) == 1 ?
                                    RawPointerEventType.XButton1Up :
                                    RawPointerEventType.XButton2Up,
                            },
                            DipFromLParam(lParam), GetMouseModifiers(wParam));
                        break;
                    }
                // Mouse capture is lost
                case WindowsMessage.WM_CANCELMODE:
                    _mouseDevice.Capture(null);
                    break;

                case WindowsMessage.WM_MOUSEMOVE:
                    {
                        if (ShouldIgnoreTouchEmulatedMessage())
                        {
                            break;
                        }

                        if (!_trackingMouse)
                        {
                            var tm = new TRACKMOUSEEVENT
                            {
                                cbSize = Marshal.SizeOf<TRACKMOUSEEVENT>(),
                                dwFlags = 2,
                                hwndTrack = _hwnd,
                                dwHoverTime = 0,
                            };

                            TrackMouseEvent(ref tm);
                        }

                        e = new RawPointerEventArgs(
                            _mouseDevice,
                            timestamp,
                            _owner,
                            RawPointerEventType.Move,
                            DipFromLParam(lParam), GetMouseModifiers(wParam));

                        break;
                    }

                case WindowsMessage.WM_MOUSEWHEEL:
                    {
                        e = new RawMouseWheelEventArgs(
                            _mouseDevice,
                            timestamp,
                            _owner,
                            PointToClient(PointFromLParam(lParam)),
                            new Vector(0, (ToInt32(wParam) >> 16) / wheelDelta), GetMouseModifiers(wParam));
                        break;
                    }

                case WindowsMessage.WM_MOUSEHWHEEL:
                    {
                        e = new RawMouseWheelEventArgs(
                            _mouseDevice,
                            timestamp,
                            _owner,
                            PointToClient(PointFromLParam(lParam)),
                            new Vector(-(ToInt32(wParam) >> 16) / wheelDelta, 0), GetMouseModifiers(wParam));
                        break;
                    }

                case WindowsMessage.WM_MOUSELEAVE:
                    {
                        _trackingMouse = false;
                        e = new RawPointerEventArgs(
                            _mouseDevice,
                            timestamp,
                            _owner,
                            RawPointerEventType.LeaveWindow,
                            new Point(-1, -1), WindowsKeyboardDevice.Instance.Modifiers);
                        break;
                    }

                case WindowsMessage.WM_NCLBUTTONDOWN:
                case WindowsMessage.WM_NCRBUTTONDOWN:
                case WindowsMessage.WM_NCMBUTTONDOWN:
                case WindowsMessage.WM_NCXBUTTONDOWN:
                    {
                        e = new RawPointerEventArgs(
                            _mouseDevice,
                            timestamp,
                            _owner,
                            (WindowsMessage)msg switch
                            {
                                WindowsMessage.WM_NCLBUTTONDOWN => RawPointerEventType
                                    .NonClientLeftButtonDown,
                                WindowsMessage.WM_NCRBUTTONDOWN => RawPointerEventType.RightButtonDown,
                                WindowsMessage.WM_NCMBUTTONDOWN => RawPointerEventType.MiddleButtonDown,
                                WindowsMessage.WM_NCXBUTTONDOWN =>
                                HighWord(ToInt32(wParam)) == 1 ?
                                    RawPointerEventType.XButton1Down :
                                    RawPointerEventType.XButton2Down,
                            },
                            PointToClient(PointFromLParam(lParam)), GetMouseModifiers(wParam));
                        break;
                    }
                case WindowsMessage.WM_TOUCH:
                    {
                        var touchInputCount = wParam.ToInt32();

                        var pTouchInputs = stackalloc TOUCHINPUT[touchInputCount];
                        var touchInputs = new Span<TOUCHINPUT>(pTouchInputs, touchInputCount);

                        if (GetTouchInputInfo(lParam, (uint)touchInputCount, pTouchInputs, Marshal.SizeOf<TOUCHINPUT>()))
                        {
                            foreach (var touchInput in touchInputs)
                            {
                                Input?.Invoke(new RawTouchEventArgs(_touchDevice, touchInput.Time,
                                    _owner,
                                    touchInput.Flags.HasAllFlags(TouchInputFlags.TOUCHEVENTF_UP) ?
                                        RawPointerEventType.TouchEnd :
                                        touchInput.Flags.HasAllFlags(TouchInputFlags.TOUCHEVENTF_DOWN) ?
                                            RawPointerEventType.TouchBegin :
                                            RawPointerEventType.TouchUpdate,
                                    PointToClient(new PixelPoint(touchInput.X / 100, touchInput.Y / 100)),
                                    WindowsKeyboardDevice.Instance.Modifiers,
                                    touchInput.Id));
                            }

                            CloseTouchInputHandle(lParam);
                            return IntPtr.Zero;
                        }

                        break;
                    }
                case WindowsMessage.WM_NCPAINT:
                    {
                        if (!HasFullDecorations)
                        {
                            return IntPtr.Zero;
                        }

                        break;
                    }

                case WindowsMessage.WM_NCACTIVATE:
                    {
                        if (!HasFullDecorations)
                        {
                            return new IntPtr(1);
                        }

                        break;
                    }

                case WindowsMessage.WM_PAINT:
                {
                    using(NonPumpingSyncContext.Use())
                    using (_rendererLock.Lock())
                    {
                        if (BeginPaint(_hwnd, out PAINTSTRUCT ps) != IntPtr.Zero)
                        {
                            var f = RenderScaling;
                            var r = ps.rcPaint;
                            Paint?.Invoke(new Rect(r.left / f, r.top / f, (r.right - r.left) / f,
                                (r.bottom - r.top) / f));
                            EndPaint(_hwnd, ref ps);
                        }
                    }

                    return IntPtr.Zero;
                }


                case WindowsMessage.WM_ENTERSIZEMOVE:
                    _resizeReason = PlatformResizeReason.User;
                    break;

                case WindowsMessage.WM_SIZE:
                    {
                        using(NonPumpingSyncContext.Use())
                        using (_rendererLock.Lock())
                        {
                            // Do nothing here, just block until the pending frame render is completed on the render thread
                        }

                        var size = (SizeCommand)wParam;

                        if (Resized != null &&
                            (size == SizeCommand.Restored ||
                             size == SizeCommand.Maximized))
                        {
                            var clientSize = new Size(ToInt32(lParam) & 0xffff, ToInt32(lParam) >> 16);
                            Resized(clientSize / RenderScaling, _resizeReason);
                        }

                        var windowState = size == SizeCommand.Maximized ?
                            WindowState.Maximized :
                            (size == SizeCommand.Minimized ? WindowState.Minimized : WindowState.Normal);

                        if (windowState != _lastWindowState)
                        {
                            _lastWindowState = windowState;

                            WindowStateChanged?.Invoke(windowState);

                            if (_isClientAreaExtended)
                            {
                                UpdateExtendMargins();

                                ExtendClientAreaToDecorationsChanged?.Invoke(true);
                            }
                        }

                        return IntPtr.Zero;
                    }

                case WindowsMessage.WM_EXITSIZEMOVE:
                    _resizeReason = PlatformResizeReason.Unspecified;
                    break;

                case WindowsMessage.WM_MOVE:
                    {
                        PositionChanged?.Invoke(new PixelPoint((short)(ToInt32(lParam) & 0xffff),
                            (short)(ToInt32(lParam) >> 16)));
                        return IntPtr.Zero;
                    }

                case WindowsMessage.WM_GETMINMAXINFO:
                    {
                        MINMAXINFO mmi = Marshal.PtrToStructure<MINMAXINFO>(lParam);
                        
                        _maxTrackSize = mmi.ptMaxTrackSize;

                        if (_minSize.Width > 0)
                        {
                            mmi.ptMinTrackSize.X =
                                (int)((_minSize.Width * RenderScaling) + BorderThickness.Left + BorderThickness.Right);
                        }

                        if (_minSize.Height > 0)
                        {
                            mmi.ptMinTrackSize.Y =
                                (int)((_minSize.Height * RenderScaling) + BorderThickness.Top + BorderThickness.Bottom);
                        }

                        if (!double.IsInfinity(_maxSize.Width) && _maxSize.Width > 0)
                        {
                            mmi.ptMaxTrackSize.X =
                                (int)((_maxSize.Width * RenderScaling) + BorderThickness.Left + BorderThickness.Right);
                        }

                        if (!double.IsInfinity(_maxSize.Height) && _maxSize.Height > 0)
                        {
                            mmi.ptMaxTrackSize.Y =
                                (int)((_maxSize.Height * RenderScaling) + BorderThickness.Top + BorderThickness.Bottom);
                        }

                        Marshal.StructureToPtr(mmi, lParam, true);
                        return IntPtr.Zero;
                    }

                case WindowsMessage.WM_DISPLAYCHANGE:
                    {
                        (Screen as ScreenImpl)?.InvalidateScreensCache();
                        return IntPtr.Zero;
                    }

                case WindowsMessage.WM_KILLFOCUS:
                    LostFocus?.Invoke();
                    break;

<<<<<<< HEAD
                case WindowsMessage.WM_GETOBJECT:
                    if ((long)lParam == UiaRootObjectId)
                    {
                        var peer = ControlAutomationPeer.CreatePeerForElement((Control)_owner);
                        var node = AutomationNode.GetOrCreate(peer);
                        return UiaCoreProviderApi.UiaReturnRawElementProvider(_hwnd, wParam, lParam, node);
                    }
=======
                case WindowsMessage.WM_INPUTLANGCHANGE:
                    {
                        UpdateInputMethod(lParam);
                        // call DefWindowProc to pass to all children
                        break;
                    }
                case WindowsMessage.WM_IME_SETCONTEXT:
                    {
                        // TODO if we implement preedit, disable the composition window:
                        // lParam = new IntPtr((int)(((uint)lParam.ToInt64()) & ~ISC_SHOWUICOMPOSITIONWINDOW));
                        UpdateInputMethod(GetKeyboardLayout(0));
                        break;
                    }
                case WindowsMessage.WM_IME_CHAR:
                case WindowsMessage.WM_IME_COMPOSITION:
                case WindowsMessage.WM_IME_COMPOSITIONFULL:
                case WindowsMessage.WM_IME_CONTROL:
                case WindowsMessage.WM_IME_KEYDOWN:
                case WindowsMessage.WM_IME_KEYUP:
                case WindowsMessage.WM_IME_NOTIFY:
                case WindowsMessage.WM_IME_SELECT:
                    break;
                case WindowsMessage.WM_IME_STARTCOMPOSITION:
                    Imm32InputMethod.Current.IsComposing = true;
                    break;
                case WindowsMessage.WM_IME_ENDCOMPOSITION:
                    Imm32InputMethod.Current.IsComposing = false;
>>>>>>> c0ec9d63
                    break;
            }

#if USE_MANAGED_DRAG
            if (_managedDrag.PreprocessInputEvent(ref e))
                return UnmanagedMethods.DefWindowProc(hWnd, msg, wParam, lParam);
#endif
            
            if(shouldTakeFocus)
            {
                SetFocus(_hwnd);
            }

            if (e != null && Input != null)
            {
                Input(e);

                if ((WindowsMessage)msg == WindowsMessage.WM_KEYDOWN)
                {
                    // Handling a WM_KEYDOWN message should cause the subsequent WM_CHAR message to
                    // be ignored. This should be safe to do as WM_CHAR should only be produced in
                    // response to the call to TranslateMessage/DispatchMessage after a WM_KEYDOWN
                    // is handled.
                    _ignoreWmChar = e.Handled;
                }

                if (e.Handled)
                {
                    return IntPtr.Zero;
                }
            }

            using (_rendererLock.Lock())
            {
                return DefWindowProc(hWnd, msg, wParam, lParam);
            }
        }

        private void UpdateInputMethod(IntPtr hkl)
        {
            // note: for non-ime language, also create it so that emoji panel tracks cursor
            var langid = LGID(hkl);
            if (langid == _langid && Imm32InputMethod.Current.HWND == Hwnd)
            {
                return;
            } 
            _langid = langid;

            Imm32InputMethod.Current.SetLanguageAndWindow(this, Hwnd, hkl);
            
        }

        private static int ToInt32(IntPtr ptr)
        {
            if (IntPtr.Size == 4)
                return ptr.ToInt32();

            return (int)(ptr.ToInt64() & 0xffffffff);
        }

        private static int HighWord(int param) => param >> 16;

        private Point DipFromLParam(IntPtr lParam)
        {
            return new Point((short)(ToInt32(lParam) & 0xffff), (short)(ToInt32(lParam) >> 16)) / RenderScaling;
        }

        private PixelPoint PointFromLParam(IntPtr lParam)
        {
            return new PixelPoint((short)(ToInt32(lParam) & 0xffff), (short)(ToInt32(lParam) >> 16));
        }

        private bool ShouldIgnoreTouchEmulatedMessage()
        {
            if (!_multitouch)
            {
                return false;
            }

            // MI_WP_SIGNATURE
            // https://docs.microsoft.com/en-us/windows/win32/tablet/system-events-and-mouse-messages
            const long marker = 0xFF515700L;

            var info = GetMessageExtraInfo().ToInt64();
            return (info & marker) == marker;
        }

        private static RawInputModifiers GetMouseModifiers(IntPtr wParam)
        {
            var keys = (ModifierKeys)ToInt32(wParam);
            var modifiers = WindowsKeyboardDevice.Instance.Modifiers;

            if (keys.HasAllFlags(ModifierKeys.MK_LBUTTON))
            {
                modifiers |= RawInputModifiers.LeftMouseButton;
            }

            if (keys.HasAllFlags(ModifierKeys.MK_RBUTTON))
            {
                modifiers |= RawInputModifiers.RightMouseButton;
            }

            if (keys.HasAllFlags(ModifierKeys.MK_MBUTTON))
            {
                modifiers |= RawInputModifiers.MiddleMouseButton;
            }

            if (keys.HasAllFlags(ModifierKeys.MK_XBUTTON1))
            {
                modifiers |= RawInputModifiers.XButton1MouseButton;
            }

            if (keys.HasAllFlags(ModifierKeys.MK_XBUTTON2))
            {
                modifiers |= RawInputModifiers.XButton2MouseButton;
            }

            return modifiers;
        }
    }
}<|MERGE_RESOLUTION|>--- conflicted
+++ resolved
@@ -1,11 +1,8 @@
 ﻿using System;
 using System.Diagnostics.CodeAnalysis;
 using System.Runtime.InteropServices;
-<<<<<<< HEAD
+using System.Text;
 using Avalonia.Automation.Peers;
-=======
-using System.Text;
->>>>>>> c0ec9d63
 using Avalonia.Controls;
 using Avalonia.Controls.Remote;
 using Avalonia.Input;
@@ -484,15 +481,6 @@
                     LostFocus?.Invoke();
                     break;
 
-<<<<<<< HEAD
-                case WindowsMessage.WM_GETOBJECT:
-                    if ((long)lParam == UiaRootObjectId)
-                    {
-                        var peer = ControlAutomationPeer.CreatePeerForElement((Control)_owner);
-                        var node = AutomationNode.GetOrCreate(peer);
-                        return UiaCoreProviderApi.UiaReturnRawElementProvider(_hwnd, wParam, lParam, node);
-                    }
-=======
                 case WindowsMessage.WM_INPUTLANGCHANGE:
                     {
                         UpdateInputMethod(lParam);
@@ -520,7 +508,15 @@
                     break;
                 case WindowsMessage.WM_IME_ENDCOMPOSITION:
                     Imm32InputMethod.Current.IsComposing = false;
->>>>>>> c0ec9d63
+                    break;
+
+                case WindowsMessage.WM_GETOBJECT:
+                    if ((long)lParam == UiaRootObjectId)
+                    {
+                        var peer = ControlAutomationPeer.CreatePeerForElement((Control)_owner);
+                        var node = AutomationNode.GetOrCreate(peer);
+                        return UiaCoreProviderApi.UiaReturnRawElementProvider(_hwnd, wParam, lParam, node);
+                    }
                     break;
             }
 
