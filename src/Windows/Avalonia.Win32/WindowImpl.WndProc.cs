--- conflicted
+++ resolved
@@ -20,506 +20,7 @@
             IntPtr lRet = IntPtr.Zero;
             bool callDwp = true;
 
-<<<<<<< HEAD
             if (_isClientAreaExtended)
-=======
-            RawInputEventArgs e = null;
-            var shouldTakeFocus = false;
-            
-            switch ((WindowsMessage)msg)
-            {
-                case WindowsMessage.WM_ACTIVATE:
-                {
-                    var wa = (WindowActivate)(ToInt32(wParam) & 0xffff);
-
-                    switch (wa)
-                    {
-                        case WindowActivate.WA_ACTIVE:
-                        case WindowActivate.WA_CLICKACTIVE:
-                        {
-                            Activated?.Invoke();
-                            break;
-                        }
-
-                        case WindowActivate.WA_INACTIVE:
-                        {
-                            Deactivated?.Invoke();
-                            break;
-                        }
-                    }
-
-                    return IntPtr.Zero;
-                }
-
-                case WindowsMessage.WM_NCCALCSIZE:
-                {
-                    if (ToInt32(wParam) == 1 && !HasFullDecorations)
-                    {
-                        return IntPtr.Zero;
-                    }
-
-                    break;
-                }
-
-                case WindowsMessage.WM_CLOSE:
-                {
-                    bool? preventClosing = Closing?.Invoke();
-                    if (preventClosing == true)
-                    {
-                        return IntPtr.Zero;
-                    }
-
-                    break;
-                }
-
-                case WindowsMessage.WM_DESTROY:
-                {
-                    //Window doesn't exist anymore
-                    _hwnd = IntPtr.Zero;
-                    //Remove root reference to this class, so unmanaged delegate can be collected
-                    s_instances.Remove(this);
-                    Closed?.Invoke();
-
-                    _mouseDevice.Dispose();
-                    _touchDevice?.Dispose();
-                    //Free other resources
-                    Dispose();
-                    return IntPtr.Zero;
-                }
-
-                case WindowsMessage.WM_DPICHANGED:
-                {
-                    var dpi = ToInt32(wParam) & 0xffff;
-                    var newDisplayRect = Marshal.PtrToStructure<RECT>(lParam);
-                    _scaling = dpi / 96.0;
-                    ScalingChanged?.Invoke(_scaling);
-                    SetWindowPos(hWnd,
-                        IntPtr.Zero,
-                        newDisplayRect.left,
-                        newDisplayRect.top,
-                        newDisplayRect.right - newDisplayRect.left,
-                        newDisplayRect.bottom - newDisplayRect.top,
-                        SetWindowPosFlags.SWP_NOZORDER |
-                        SetWindowPosFlags.SWP_NOACTIVATE);
-                    return IntPtr.Zero;
-                }
-
-                case WindowsMessage.WM_KEYDOWN:
-                case WindowsMessage.WM_SYSKEYDOWN:
-                {
-                    e = new RawKeyEventArgs(
-                        WindowsKeyboardDevice.Instance,
-                        timestamp,
-                        _owner,
-                        RawKeyEventType.KeyDown,
-                        KeyInterop.KeyFromVirtualKey(ToInt32(wParam), ToInt32(lParam)),
-                        WindowsKeyboardDevice.Instance.Modifiers);
-                    break;
-                }
-
-                case WindowsMessage.WM_MENUCHAR:
-                {
-                    // mute the system beep
-                    return (IntPtr)((int)MenuCharParam.MNC_CLOSE << 16);
-                }
-
-                case WindowsMessage.WM_KEYUP:
-                case WindowsMessage.WM_SYSKEYUP:
-                {
-                    e = new RawKeyEventArgs(
-                        WindowsKeyboardDevice.Instance,
-                        timestamp,
-                        _owner,
-                        RawKeyEventType.KeyUp,
-                        KeyInterop.KeyFromVirtualKey(ToInt32(wParam), ToInt32(lParam)),
-                        WindowsKeyboardDevice.Instance.Modifiers);
-                    break;
-                }
-                case WindowsMessage.WM_CHAR:
-                {
-                    // Ignore control chars
-                    if (ToInt32(wParam) >= 32)
-                    {
-                        e = new RawTextInputEventArgs(WindowsKeyboardDevice.Instance, timestamp, _owner,
-                            new string((char)ToInt32(wParam), 1));
-                    }
-
-                    break;
-                }
-
-                case WindowsMessage.WM_LBUTTONDOWN:
-                case WindowsMessage.WM_RBUTTONDOWN:
-                case WindowsMessage.WM_MBUTTONDOWN:
-                case WindowsMessage.WM_XBUTTONDOWN:
-                {
-                    shouldTakeFocus = ShouldTakeFocusOnClick;
-                    if (ShouldIgnoreTouchEmulatedMessage())
-                    {
-                        break;
-                    }
-
-                    e = new RawPointerEventArgs(
-                        _mouseDevice,
-                        timestamp,
-                        _owner,
-                        (WindowsMessage)msg switch
-                        {
-                            WindowsMessage.WM_LBUTTONDOWN => RawPointerEventType.LeftButtonDown,
-                            WindowsMessage.WM_RBUTTONDOWN => RawPointerEventType.RightButtonDown,
-                            WindowsMessage.WM_MBUTTONDOWN => RawPointerEventType.MiddleButtonDown,
-                            WindowsMessage.WM_XBUTTONDOWN =>
-                            HighWord(ToInt32(wParam)) == 1 ?
-                                RawPointerEventType.XButton1Down :
-                                RawPointerEventType.XButton2Down
-                        },
-                        DipFromLParam(lParam), GetMouseModifiers(wParam));
-                    break;
-                }
-
-                case WindowsMessage.WM_LBUTTONUP:
-                case WindowsMessage.WM_RBUTTONUP:
-                case WindowsMessage.WM_MBUTTONUP:
-                case WindowsMessage.WM_XBUTTONUP:
-                {
-                    shouldTakeFocus = ShouldTakeFocusOnClick;
-                    if (ShouldIgnoreTouchEmulatedMessage())
-                    {
-                        break;
-                    }
-
-                    e = new RawPointerEventArgs(
-                        _mouseDevice,
-                        timestamp,
-                        _owner,
-                        (WindowsMessage)msg switch
-                        {
-                            WindowsMessage.WM_LBUTTONUP => RawPointerEventType.LeftButtonUp,
-                            WindowsMessage.WM_RBUTTONUP => RawPointerEventType.RightButtonUp,
-                            WindowsMessage.WM_MBUTTONUP => RawPointerEventType.MiddleButtonUp,
-                            WindowsMessage.WM_XBUTTONUP =>
-                            HighWord(ToInt32(wParam)) == 1 ?
-                                RawPointerEventType.XButton1Up :
-                                RawPointerEventType.XButton2Up,
-                        },
-                        DipFromLParam(lParam), GetMouseModifiers(wParam));
-                    break;
-                }
-
-                case WindowsMessage.WM_MOUSEMOVE:
-                {
-                    if (ShouldIgnoreTouchEmulatedMessage())
-                    {
-                        break;
-                    }
-
-                    if (!_trackingMouse)
-                    {
-                        var tm = new TRACKMOUSEEVENT
-                        {
-                            cbSize = Marshal.SizeOf<TRACKMOUSEEVENT>(),
-                            dwFlags = 2,
-                            hwndTrack = _hwnd,
-                            dwHoverTime = 0,
-                        };
-
-                        TrackMouseEvent(ref tm);
-                    }
-
-                    e = new RawPointerEventArgs(
-                        _mouseDevice,
-                        timestamp,
-                        _owner,
-                        RawPointerEventType.Move,
-                        DipFromLParam(lParam), GetMouseModifiers(wParam));
-
-                    break;
-                }
-
-                case WindowsMessage.WM_MOUSEWHEEL:
-                {
-                    e = new RawMouseWheelEventArgs(
-                        _mouseDevice,
-                        timestamp,
-                        _owner,
-                        PointToClient(PointFromLParam(lParam)),
-                        new Vector(0, (ToInt32(wParam) >> 16) / wheelDelta), GetMouseModifiers(wParam));
-                    break;
-                }
-
-                case WindowsMessage.WM_MOUSEHWHEEL:
-                {
-                    e = new RawMouseWheelEventArgs(
-                        _mouseDevice,
-                        timestamp,
-                        _owner,
-                        PointToClient(PointFromLParam(lParam)),
-                        new Vector(-(ToInt32(wParam) >> 16) / wheelDelta, 0), GetMouseModifiers(wParam));
-                    break;
-                }
-
-                case WindowsMessage.WM_MOUSELEAVE:
-                {
-                    _trackingMouse = false;
-                    e = new RawPointerEventArgs(
-                        _mouseDevice,
-                        timestamp,
-                        _owner,
-                        RawPointerEventType.LeaveWindow,
-                        new Point(-1, -1), WindowsKeyboardDevice.Instance.Modifiers);
-                    break;
-                }
-
-                case WindowsMessage.WM_NCLBUTTONDOWN:
-                case WindowsMessage.WM_NCRBUTTONDOWN:
-                case WindowsMessage.WM_NCMBUTTONDOWN:
-                case WindowsMessage.WM_NCXBUTTONDOWN:
-                {
-                    e = new RawPointerEventArgs(
-                        _mouseDevice,
-                        timestamp,
-                        _owner,
-                        (WindowsMessage)msg switch
-                        {
-                            WindowsMessage.WM_NCLBUTTONDOWN => RawPointerEventType
-                                .NonClientLeftButtonDown,
-                            WindowsMessage.WM_NCRBUTTONDOWN => RawPointerEventType.RightButtonDown,
-                            WindowsMessage.WM_NCMBUTTONDOWN => RawPointerEventType.MiddleButtonDown,
-                            WindowsMessage.WM_NCXBUTTONDOWN =>
-                            HighWord(ToInt32(wParam)) == 1 ?
-                                RawPointerEventType.XButton1Down :
-                                RawPointerEventType.XButton2Down,
-                        },
-                        PointToClient(PointFromLParam(lParam)), GetMouseModifiers(wParam));
-                    break;
-                }
-                case WindowsMessage.WM_TOUCH:
-                {
-                    var touchInputCount = wParam.ToInt32();
-
-                    var pTouchInputs = stackalloc TOUCHINPUT[touchInputCount];
-                    var touchInputs = new Span<TOUCHINPUT>(pTouchInputs, touchInputCount);
-
-                    if (GetTouchInputInfo(lParam, (uint)touchInputCount, pTouchInputs, Marshal.SizeOf<TOUCHINPUT>()))
-                    {
-                        foreach (var touchInput in touchInputs)
-                        {
-                            Input?.Invoke(new RawTouchEventArgs(_touchDevice, touchInput.Time,
-                                _owner,
-                                touchInput.Flags.HasFlagCustom(TouchInputFlags.TOUCHEVENTF_UP) ?
-                                    RawPointerEventType.TouchEnd :
-                                    touchInput.Flags.HasFlagCustom(TouchInputFlags.TOUCHEVENTF_DOWN) ?
-                                        RawPointerEventType.TouchBegin :
-                                        RawPointerEventType.TouchUpdate,
-                                PointToClient(new PixelPoint(touchInput.X / 100, touchInput.Y / 100)),
-                                WindowsKeyboardDevice.Instance.Modifiers,
-                                touchInput.Id));
-                        }
-
-                        CloseTouchInputHandle(lParam);
-                        return IntPtr.Zero;
-                    }
-
-                    break;
-                }
-                case WindowsMessage.WM_NCPAINT:
-                {
-                    if (!HasFullDecorations)
-                    {
-                        return IntPtr.Zero;
-                    }
-
-                    break;
-                }
-
-                case WindowsMessage.WM_NCACTIVATE:
-                {
-                    if (!HasFullDecorations)
-                    {
-                        return new IntPtr(1);
-                    }
-
-                    break;
-                }
-
-                case WindowsMessage.WM_PAINT:
-                {
-                    using (_rendererLock.Lock())
-                    {
-                        if (BeginPaint(_hwnd, out PAINTSTRUCT ps) != IntPtr.Zero)
-                        {
-                            var f = Scaling;
-                            var r = ps.rcPaint;
-                            Paint?.Invoke(new Rect(r.left / f, r.top / f, (r.right - r.left) / f,
-                                (r.bottom - r.top) / f));
-                            EndPaint(_hwnd, ref ps);
-                        }
-                    }
-
-                    return IntPtr.Zero;
-                }
-
-                case WindowsMessage.WM_SIZE:
-                {
-                    using (_rendererLock.Lock())
-                    {
-                        // Do nothing here, just block until the pending frame render is completed on the render thread
-                    }
-
-                    var size = (SizeCommand)wParam;
-
-                    if (Resized != null &&
-                        (size == SizeCommand.Restored ||
-                         size == SizeCommand.Maximized))
-                    {
-                        var clientSize = new Size(ToInt32(lParam) & 0xffff, ToInt32(lParam) >> 16);
-                        Resized(clientSize / Scaling);
-                    }
-
-                    var windowState = size == SizeCommand.Maximized ?
-                        WindowState.Maximized :
-                        (size == SizeCommand.Minimized ? WindowState.Minimized : WindowState.Normal);
-
-                    if (windowState != _lastWindowState)
-                    {
-                        _lastWindowState = windowState;
-                        WindowStateChanged?.Invoke(windowState);
-                    }
-
-                    return IntPtr.Zero;
-                }
-
-                case WindowsMessage.WM_MOVE:
-                {
-                    PositionChanged?.Invoke(new PixelPoint((short)(ToInt32(lParam) & 0xffff),
-                        (short)(ToInt32(lParam) >> 16)));
-                    return IntPtr.Zero;
-                }
-
-                case WindowsMessage.WM_GETMINMAXINFO:
-                {
-                    MINMAXINFO mmi = Marshal.PtrToStructure<MINMAXINFO>(lParam);
-                    
-                    _maxTrackSize = mmi.ptMaxTrackSize;
-
-                    if (_minSize.Width > 0)
-                    {
-                        mmi.ptMinTrackSize.X =
-                            (int)((_minSize.Width * Scaling) + BorderThickness.Left + BorderThickness.Right);
-                    }
-
-                    if (_minSize.Height > 0)
-                    {
-                        mmi.ptMinTrackSize.Y =
-                            (int)((_minSize.Height * Scaling) + BorderThickness.Top + BorderThickness.Bottom);
-                    }
-
-                    if (!double.IsInfinity(_maxSize.Width) && _maxSize.Width > 0)
-                    {
-                        mmi.ptMaxTrackSize.X =
-                            (int)((_maxSize.Width * Scaling) + BorderThickness.Left + BorderThickness.Right);
-                    }
-
-                    if (!double.IsInfinity(_maxSize.Height) && _maxSize.Height > 0)
-                    {
-                        mmi.ptMaxTrackSize.Y =
-                            (int)((_maxSize.Height * Scaling) + BorderThickness.Top + BorderThickness.Bottom);
-                    }
-
-                    Marshal.StructureToPtr(mmi, lParam, true);
-                    return IntPtr.Zero;
-                }
-
-                case WindowsMessage.WM_DISPLAYCHANGE:
-                {
-                    (Screen as ScreenImpl)?.InvalidateScreensCache();
-                    return IntPtr.Zero;
-                }
-                case WindowsMessage.WM_KILLFOCUS:
-                    LostFocus?.Invoke();
-                    break;
-            }
-
-#if USE_MANAGED_DRAG
-            if (_managedDrag.PreprocessInputEvent(ref e))
-                return UnmanagedMethods.DefWindowProc(hWnd, msg, wParam, lParam);
-#endif
-            
-            if (shouldTakeFocus)
-                SetFocus(_hwnd);
-
-            if (e != null && Input != null)
-            {
-                Input(e);
-
-                if (e.Handled)
-                {
-                    return IntPtr.Zero;
-                }
-            }
-
-            using (_rendererLock.Lock())
-            {
-                return DefWindowProc(hWnd, msg, wParam, lParam);
-            }
-        }
-
-        private static int ToInt32(IntPtr ptr)
-        {
-            if (IntPtr.Size == 4)
-                return ptr.ToInt32();
-
-            return (int)(ptr.ToInt64() & 0xffffffff);
-        }
-
-        private static int HighWord(int param) => param >> 16;
-
-        private Point DipFromLParam(IntPtr lParam)
-        {
-            return new Point((short)(ToInt32(lParam) & 0xffff), (short)(ToInt32(lParam) >> 16)) / Scaling;
-        }
-
-        private PixelPoint PointFromLParam(IntPtr lParam)
-        {
-            return new PixelPoint((short)(ToInt32(lParam) & 0xffff), (short)(ToInt32(lParam) >> 16));
-        }
-
-        private bool ShouldIgnoreTouchEmulatedMessage()
-        {
-            if (!_multitouch)
-            {
-                return false;
-            }
-
-            // MI_WP_SIGNATURE
-            // https://docs.microsoft.com/en-us/windows/win32/tablet/system-events-and-mouse-messages
-            const long marker = 0xFF515700L;
-
-            var info = GetMessageExtraInfo().ToInt64();
-            return (info & marker) == marker;
-        }
-
-        private static RawInputModifiers GetMouseModifiers(IntPtr wParam)
-        {
-            var keys = (ModifierKeys)ToInt32(wParam);
-            var modifiers = WindowsKeyboardDevice.Instance.Modifiers;
-
-            if (keys.HasFlagCustom(ModifierKeys.MK_LBUTTON))
-            {
-                modifiers |= RawInputModifiers.LeftMouseButton;
-            }
-
-            if (keys.HasFlagCustom(ModifierKeys.MK_RBUTTON))
-            {
-                modifiers |= RawInputModifiers.RightMouseButton;
-            }
-
-            if (keys.HasFlagCustom(ModifierKeys.MK_MBUTTON))
-            {
-                modifiers |= RawInputModifiers.MiddleMouseButton;
-            }
-
-            if (keys.HasFlagCustom(ModifierKeys.MK_XBUTTON1))
->>>>>>> 6149cd69
             {
                 lRet = CustomCaptionProc(hWnd, msg, wParam, lParam, ref callDwp);
             }
