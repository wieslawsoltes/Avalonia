// Copyright (c) The Avalonia Project. All rights reserved.
// Licensed under the MIT license. See licence.md file in the project root for full license information.

using System;
using System.Collections.Generic;
using System.IO;
using System.Linq;
using Avalonia.Direct2D1.Media;
using Avalonia.Media;
using Avalonia.Platform;
using Avalonia.Controls;
using Avalonia.Direct2D1.Media.Imaging;

namespace Avalonia
{
    public static class Direct2DApplicationExtensions
    {
        public static T UseDirect2D1<T>(this T builder) where T : AppBuilderBase<T>, new()
        {
            builder.UseRenderingSubsystem(Direct2D1.Direct2D1Platform.Initialize, "Direct2D1");
            return builder;
        }
    }
}

namespace Avalonia.Direct2D1
{
    public class Direct2D1Platform : IPlatformRenderInterface
    {
        private static readonly Direct2D1Platform s_instance = new Direct2D1Platform();

        private static readonly SharpDX.Direct2D1.Factory1 s_d2D1Factory =
#if DEBUG
            new SharpDX.Direct2D1.Factory1(SharpDX.Direct2D1.FactoryType.MultiThreaded, SharpDX.Direct2D1.DebugLevel.Error);
#else
            new SharpDX.Direct2D1.Factory1(SharpDX.Direct2D1.FactoryType.MultiThreaded, SharpDX.Direct2D1.DebugLevel.None);
#endif
        private static readonly SharpDX.DirectWrite.Factory s_dwfactory = new SharpDX.DirectWrite.Factory();

        private static readonly SharpDX.WIC.ImagingFactory s_imagingFactory = new SharpDX.WIC.ImagingFactory();

        public static void Initialize()
        {
            AvaloniaLocator.CurrentMutable
                .Bind<IPlatformRenderInterface>().ToConstant(s_instance)
                .Bind<SharpDX.Direct2D1.Factory>().ToConstant(s_d2D1Factory)
                .Bind<SharpDX.Direct2D1.Factory1>().ToConstant(s_d2D1Factory)
                .BindToSelf(s_dwfactory)
                .BindToSelf(s_imagingFactory)
                .BindToSelf(s_dxgiDevice)
                .BindToSelf(s_d2D1Device);
            SharpDX.Configuration.EnableReleaseOnFinalizer = true;
        }

        private static readonly SharpDX.DXGI.Device s_dxgiDevice;

        private static readonly SharpDX.Direct2D1.Device s_d2D1Device;

        static Direct2D1Platform()
        {
            var featureLevels = new[]
            {
                SharpDX.Direct3D.FeatureLevel.Level_11_1,
                SharpDX.Direct3D.FeatureLevel.Level_11_0,
                SharpDX.Direct3D.FeatureLevel.Level_10_1,
                SharpDX.Direct3D.FeatureLevel.Level_10_0,
                SharpDX.Direct3D.FeatureLevel.Level_9_3,
                SharpDX.Direct3D.FeatureLevel.Level_9_2,
                SharpDX.Direct3D.FeatureLevel.Level_9_1,
            };

            using (var d3dDevice = new SharpDX.Direct3D11.Device(
                SharpDX.Direct3D.DriverType.Hardware,
                SharpDX.Direct3D11.DeviceCreationFlags.BgraSupport | SharpDX.Direct3D11.DeviceCreationFlags.VideoSupport,
                featureLevels))
            {
                s_dxgiDevice = d3dDevice.QueryInterface<SharpDX.DXGI.Device>();
            }

            using (var factory1 = s_d2D1Factory.QueryInterface<SharpDX.Direct2D1.Factory1>())
            {
                s_d2D1Device = new SharpDX.Direct2D1.Device(factory1, s_dxgiDevice);
            }
        }

<<<<<<< HEAD
=======
        public static void Initialize()
        {
            AvaloniaLocator.CurrentMutable
                        .Bind<IPlatformRenderInterface>().ToConstant(s_instance)
                        .Bind<IRendererFactory>().ToConstant(s_instance)
                        .BindToSelf(s_d2D1Factory)
                        .BindToSelf(s_dwfactory)
                        .BindToSelf(s_imagingFactory)
                        .BindToSelf(s_dxgiDevice)
                        .BindToSelf(s_d2D1Device);
            SharpDX.Configuration.EnableReleaseOnFinalizer = true;
        }

>>>>>>> efce48b6
        public IBitmapImpl CreateBitmap(int width, int height)
        {
            return new WicBitmapImpl(s_imagingFactory, width, height);
        }

        public IFormattedTextImpl CreateFormattedText(
            string text,
            Typeface typeface,
            TextAlignment textAlignment,
            TextWrapping wrapping,
            Size constraint,
            IReadOnlyList<FormattedTextStyleSpan> spans)
        {
            return new FormattedTextImpl(
                text,
                typeface,
                textAlignment,
                wrapping,
                constraint,
                spans);
        }


        public IRenderTarget CreateRenderTarget(IEnumerable<object> surfaces)
        {
            var nativeWindow = surfaces?.OfType<IPlatformHandle>().FirstOrDefault();
            if (nativeWindow != null)
            {
                if(nativeWindow.HandleDescriptor != "HWND")
                    throw new NotSupportedException("Don't know how to create a Direct2D1 renderer from " + nativeWindow.HandleDescriptor);
                return new HwndRenderTarget(nativeWindow);
            }
            throw new NotSupportedException("Don't know how to create a Direct2D1 renderer from any of provided surfaces");
        }

        public IRenderTargetBitmapImpl CreateRenderTargetBitmap(
            int width,
            int height,
            double dpiX,
            double dpiY)
        {
            return new RenderTargetBitmapImpl(
                s_imagingFactory,
                s_d2D1Factory,
                s_dwfactory,
                width,
                height,
                dpiX,
                dpiY);
        }

        public IWritableBitmapImpl CreateWritableBitmap(int width, int height, PixelFormat? format = null)
        {
            return new WritableWicBitmapImpl(s_imagingFactory, width, height, format);
        }

        public IStreamGeometryImpl CreateStreamGeometry()
        {
            return new StreamGeometryImpl();
        }

        public IBitmapImpl LoadBitmap(string fileName)
        {
            return new WicBitmapImpl(s_imagingFactory, fileName);
        }

        public IBitmapImpl LoadBitmap(Stream stream)
        {
            return new WicBitmapImpl(s_imagingFactory, stream);
        }

        public IBitmapImpl LoadBitmap(PixelFormat format, IntPtr data, int width, int height, int stride)
        {
            return new WicBitmapImpl(s_imagingFactory, format, data, width, height, stride);
        }
    }
}<|MERGE_RESOLUTION|>--- conflicted
+++ resolved
@@ -39,19 +39,6 @@
 
         private static readonly SharpDX.WIC.ImagingFactory s_imagingFactory = new SharpDX.WIC.ImagingFactory();
 
-        public static void Initialize()
-        {
-            AvaloniaLocator.CurrentMutable
-                .Bind<IPlatformRenderInterface>().ToConstant(s_instance)
-                .Bind<SharpDX.Direct2D1.Factory>().ToConstant(s_d2D1Factory)
-                .Bind<SharpDX.Direct2D1.Factory1>().ToConstant(s_d2D1Factory)
-                .BindToSelf(s_dwfactory)
-                .BindToSelf(s_imagingFactory)
-                .BindToSelf(s_dxgiDevice)
-                .BindToSelf(s_d2D1Device);
-            SharpDX.Configuration.EnableReleaseOnFinalizer = true;
-        }
-
         private static readonly SharpDX.DXGI.Device s_dxgiDevice;
 
         private static readonly SharpDX.Direct2D1.Device s_d2D1Device;
@@ -83,22 +70,19 @@
             }
         }
 
-<<<<<<< HEAD
-=======
         public static void Initialize()
         {
             AvaloniaLocator.CurrentMutable
-                        .Bind<IPlatformRenderInterface>().ToConstant(s_instance)
-                        .Bind<IRendererFactory>().ToConstant(s_instance)
-                        .BindToSelf(s_d2D1Factory)
-                        .BindToSelf(s_dwfactory)
-                        .BindToSelf(s_imagingFactory)
-                        .BindToSelf(s_dxgiDevice)
-                        .BindToSelf(s_d2D1Device);
+                .Bind<IPlatformRenderInterface>().ToConstant(s_instance)
+                .Bind<SharpDX.Direct2D1.Factory>().ToConstant(s_d2D1Factory)
+                .Bind<SharpDX.Direct2D1.Factory1>().ToConstant(s_d2D1Factory)
+                .BindToSelf(s_dwfactory)
+                .BindToSelf(s_imagingFactory)
+                .BindToSelf(s_dxgiDevice)
+                .BindToSelf(s_d2D1Device);
             SharpDX.Configuration.EnableReleaseOnFinalizer = true;
         }
 
->>>>>>> efce48b6
         public IBitmapImpl CreateBitmap(int width, int height)
         {
             return new WicBitmapImpl(s_imagingFactory, width, height);
