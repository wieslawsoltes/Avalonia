--- conflicted
+++ resolved
@@ -29,16 +29,10 @@
             TextAlignment textAlignment,
             FontWeight fontWeight)
         {
-<<<<<<< HEAD
-            //TODO: Find out why it was null in the first place. Demo project - AvalonStudio
-            //https://github.com/VitalElement/AvalonStudio/commit/787fb9396feb74e6ca6bd4e08436269a349df9c6
-            text = text ?? "";
-=======
             Contract.Requires<ArgumentNullException>(text != null);
             Contract.Requires<ArgumentNullException>(fontFamilyName != null);
             Contract.Requires<ArgumentException>(fontSize > 0);
 
->>>>>>> d143b7fc
             Text = text;
             FontFamilyName = fontFamilyName;
             FontSize = fontSize;
