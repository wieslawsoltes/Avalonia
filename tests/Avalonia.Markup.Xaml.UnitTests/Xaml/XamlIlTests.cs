--- conflicted
+++ resolved
@@ -238,7 +238,6 @@
         }
 
         [Fact]
-<<<<<<< HEAD
         public void Provide_Value_Target_Should_Provide_Clr_Property_Info()
         {
             var parsed = AvaloniaXamlLoader.Parse<XamlIlClassWithClrPropertyWithValue>(@"
@@ -304,7 +303,10 @@
     xmlns='https://github.com/avaloniaui'
     xmlns:local='clr-namespace:Avalonia.Markup.Xaml.UnitTests;assembly=Avalonia.Markup.Xaml.UnitTests'
     xmlns:x='http://schemas.microsoft.com/winfx/2006/xaml' x:DataContextType='{x:Type local:XamlIlBugTestsDataContext}' />");
-=======
+            }
+        }
+
+        [Fact]
         public void DataTemplates_Should_Resolve_Named_Controls_From_Parent_Scope()
         {
             using (UnitTestApplication.Start(TestServices.StyledWindow))
@@ -333,7 +335,6 @@
                 var templated = cc.GetVisualDescendants().OfType<TextBlock>()
                     .First(x => x.Classes.Contains("target"));
                 Assert.Equal("Test", templated.Text);
->>>>>>> d1aaed03
             }
         }
     }
