--- conflicted
+++ resolved
@@ -658,7 +658,6 @@
         }
 
         [Fact]
-<<<<<<< HEAD
         public void Supports_Null_Recycle_Key_When_Scrolling()
         {
             using var app = App();
@@ -693,8 +692,10 @@
 
             Assert.Null(firstItem.Parent);
             Assert.Null(firstItem.VisualParent);
-            Assert.Empty(itemsControl.ItemsPanelRoot!.Children);
-=======
+            Assert.Empty(itemsControl.ItemsPanelRoot!.Children);            
+        }
+
+        [Fact]
         public void ScrollIntoView_On_Effectively_Invisible_Panel_Does_Not_Create_Ghost_Elements()
         {
             var items = new[] { "foo", "bar", "baz" };
@@ -726,7 +727,6 @@
             // Should have 3 realized elements and no unrealized elements.
             Assert.Equal(3, target.GetRealizedElements().Count);
             Assert.Equal(3, target.Children.Count);
->>>>>>> d6e5c510
         }
 
         private static IReadOnlyList<int> GetRealizedIndexes(VirtualizingStackPanel target, ItemsControl itemsControl)
