--- conflicted
+++ resolved
@@ -208,9 +208,6 @@
             Assert.Equal(new Size(200, 200), target.DesiredSize);
         }
 
-<<<<<<< HEAD
-        private static bool TryGetScale(Viewbox viewbox, out Vector scale)
-=======
         [Fact]
         public void Child_DataContext_Binding_Works()
         {
@@ -230,9 +227,8 @@
 
             Assert.Equal("foo", target.Child.DataContext);
         }
-
-        private bool TryGetScale(Viewbox viewbox, out Vector scale)
->>>>>>> ce98bffe
+      
+        private static bool TryGetScale(Viewbox viewbox, out Vector scale)
         {
             if (viewbox.InternalTransform is null)
             {
