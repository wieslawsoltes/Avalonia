--- conflicted
+++ resolved
@@ -119,11 +119,8 @@
         var SharpDXDirect3D11Version = packageVersions["SharpDX.Direct3D11"].FirstOrDefault().Item1;
         var SharpDXDirect3D9Version = packageVersions["SharpDX.Direct3D9"].FirstOrDefault().Item1;
         var SharpDXDXGIVersion = packageVersions["SharpDX.DXGI"].FirstOrDefault().Item1;
-<<<<<<< HEAD
         var SystemMemoryVersion = packageVersions["System.Memory"].FirstOrDefault().Item1;
-=======
         var SystemComponentModelAnnotationsVersion = packageVersions["System.ComponentModel.Annotations"].FirstOrDefault().Item1;
->>>>>>> d41248df
 
         context.Information("Package: Serilog, version: {0}", SerilogVersion);
         context.Information("Package: System.Reactive, version: {0}", SystemReactiveVersion);
@@ -241,11 +238,8 @@
                     new NuSpecDependency() { Id = "Serilog.Sinks.Trace", Version = SerilogSinksTraceVersion },
                     new NuSpecDependency() { Id = "System.Reactive", Version = SystemReactiveVersion },
                     new NuSpecDependency() { Id = "Avalonia.Remote.Protocol", Version = parameters.Version },
-<<<<<<< HEAD
                     new NuSpecDependency() { Id = "System.Memory", Version = SystemMemoryVersion },
-=======
                     new NuSpecDependency() { Id = "System.ComponentModel.Annotations", Version = SystemComponentModelAnnotationsVersion },
->>>>>>> d41248df
                     //.NET Core
                     new NuSpecDependency() { Id = "System.Threading.ThreadPool", TargetFramework = "netcoreapp2.0", Version = "4.3.0" },
                     new NuSpecDependency() { Id = "Microsoft.Extensions.DependencyModel", TargetFramework = "netcoreapp2.0", Version = "1.1.0" },
